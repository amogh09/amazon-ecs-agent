--- conflicted
+++ resolved
@@ -87,13 +87,10 @@
 	// 	 a) Add 'attachmentType' field to 'api.ENIAttachment'
 	//	 b) Add 'InterfaceAssociationProtocol' field to 'api.ENI'
 	//	 c) Add 'InterfaceVlanProperties' field to 'api.ENI'
-<<<<<<< HEAD
-	// 23) Add 'RuntimeID' field to 'apicontainer.Container'
-=======
 	// 23)
-	//   a) Add 'FirelensConfig' field to 'Container' struct
-	//   b) Add 'firelens' field to 'resources'
->>>>>>> e00fe46e
+	//	 a) Add 'RuntimeID' field to 'apicontainer.Container'
+	//	 b) Add 'FirelensConfig' field to 'Container' struct
+	//	 c) Add 'firelens' field to 'resources'
 
 	ECSDataVersion = 23
 
