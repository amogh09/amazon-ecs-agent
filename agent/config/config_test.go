--- conflicted
+++ resolved
@@ -329,14 +329,13 @@
 	assert.Error(t, err)
 }
 
-<<<<<<< HEAD
 func TestAWSLogsExecutionRole(t *testing.T) {
-	os.Setenv("ECS_ENABLE_AWSLOGS_EXECUTIONROLE_OVERRIDE", "true")
-	defer os.Unsetenv("ECS_ENABLE_AWSLOGS_EXECUTIONROLE_OVERRIDE")
+	setTestEnv("ECS_ENABLE_AWSLOGS_EXECUTIONROLE_OVERRIDE", "true")
 	conf, err := environmentConfig()
 	assert.NoError(t, err)
 	assert.True(t, conf.OverrideAWSLogsExecutionRole)
-=======
+}
+
 func setTestRegion() func() {
 	return setTestEnv("AWS_DEFAULT_REGION", "us-west-2")
 }
@@ -346,5 +345,4 @@
 	return func() {
 		os.Unsetenv(k)
 	}
->>>>>>> 1d1149b4
 }