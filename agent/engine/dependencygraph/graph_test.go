// +build unit

// Copyright 2014-2018 Amazon.com, Inc. or its affiliates. All Rights Reserved.
//
// Licensed under the Apache License, Version 2.0 (the "License"). You may
// not use this file except in compliance with the License. A copy of the
// License is located at
//
//	http://aws.amazon.com/apache2.0/
//
// or in the "license" file accompanying this file. This file is distributed
// on an "AS IS" BASIS, WITHOUT WARRANTIES OR CONDITIONS OF ANY KIND, either
// express or implied. See the License for the specific language governing
// permissions and limitations under the License.

package dependencygraph

import (
	"fmt"
	"testing"

	apicontainer "github.com/aws/amazon-ecs-agent/agent/api/container"
	apicontainerstatus "github.com/aws/amazon-ecs-agent/agent/api/container/status"
	apitask "github.com/aws/amazon-ecs-agent/agent/api/task"
	"github.com/aws/amazon-ecs-agent/agent/taskresource"
	"github.com/aws/amazon-ecs-agent/agent/taskresource/mocks"
	resourcestatus "github.com/aws/amazon-ecs-agent/agent/taskresource/status"

	"github.com/golang/mock/gomock"
	"github.com/stretchr/testify/assert"
)

func volumeStrToVol(vols []string) []apicontainer.VolumeFrom {
	ret := make([]apicontainer.VolumeFrom, len(vols))
	for i, v := range vols {
		ret[i] = apicontainer.VolumeFrom{SourceContainer: v, ReadOnly: false}
	}
	return ret
}

func steadyStateContainer(name string, links, volumes []string, desiredState apicontainerstatus.ContainerStatus, steadyState apicontainerstatus.ContainerStatus) *apicontainer.Container {
	container := apicontainer.NewContainerWithSteadyState(steadyState)
	container.Name = name
	container.Links = links
	container.VolumesFrom = volumeStrToVol(volumes)
	container.DesiredStatusUnsafe = desiredState
	return container
}

func createdContainer(name string, links, volumes []string, steadyState apicontainerstatus.ContainerStatus) *apicontainer.Container {
	container := apicontainer.NewContainerWithSteadyState(steadyState)
	container.Name = name
	container.Links = links
	container.VolumesFrom = volumeStrToVol(volumes)
	container.DesiredStatusUnsafe = apicontainerstatus.ContainerCreated
	return container
}

func TestValidDependencies(t *testing.T) {
	// Empty task
	task := &apitask.Task{}
	resolveable := ValidDependencies(task)
	assert.True(t, resolveable, "The zero dependency graph should resolve")

	task = &apitask.Task{
		Containers: []*apicontainer.Container{
			{
				Name:                "redis",
				DesiredStatusUnsafe: apicontainerstatus.ContainerRunning,
			},
		},
	}
	resolveable = ValidDependencies(task)
	assert.True(t, resolveable, "One container should resolve trivially")

	// Webserver stack
	php := steadyStateContainer("php", []string{"db"}, []string{}, apicontainerstatus.ContainerRunning, apicontainerstatus.ContainerRunning)
	db := steadyStateContainer("db", []string{}, []string{"dbdatavolume"}, apicontainerstatus.ContainerRunning, apicontainerstatus.ContainerRunning)
	dbdata := createdContainer("dbdatavolume", []string{}, []string{}, apicontainerstatus.ContainerRunning)
	webserver := steadyStateContainer("webserver", []string{"php"}, []string{"htmldata"}, apicontainerstatus.ContainerRunning, apicontainerstatus.ContainerRunning)
	htmldata := steadyStateContainer("htmldata", []string{}, []string{"sharedcssfiles"}, apicontainerstatus.ContainerRunning, apicontainerstatus.ContainerRunning)
	sharedcssfiles := createdContainer("sharedcssfiles", []string{}, []string{}, apicontainerstatus.ContainerRunning)

	task = &apitask.Task{
		Containers: []*apicontainer.Container{
			php, db, dbdata, webserver, htmldata, sharedcssfiles,
		},
	}

	resolveable = ValidDependencies(task)
	assert.True(t, resolveable, "The webserver group should resolve just fine")
}

func TestValidDependenciesWithCycles(t *testing.T) {
	// Unresolveable: cycle
	task := &apitask.Task{
		Containers: []*apicontainer.Container{
			steadyStateContainer("a", []string{"b"}, []string{}, apicontainerstatus.ContainerRunning, apicontainerstatus.ContainerRunning),
			steadyStateContainer("b", []string{"a"}, []string{}, apicontainerstatus.ContainerRunning, apicontainerstatus.ContainerRunning),
		},
	}
	resolveable := ValidDependencies(task)
	assert.False(t, resolveable, "Cycle should not be resolveable")
}

func TestValidDependenciesWithUnresolvedReference(t *testing.T) {
	// Unresolveable, reference doesn't exist
	task := &apitask.Task{
		Containers: []*apicontainer.Container{
			steadyStateContainer("php", []string{"db"}, []string{}, apicontainerstatus.ContainerRunning, apicontainerstatus.ContainerRunning),
		},
	}
	resolveable := ValidDependencies(task)
	assert.False(t, resolveable, "Nonexistent reference shouldn't resolve")
}

func TestDependenciesAreResolvedWhenSteadyStateIsRunning(t *testing.T) {
	task := &apitask.Task{
		Containers: []*apicontainer.Container{
			{
				Name:                "redis",
				DesiredStatusUnsafe: apicontainerstatus.ContainerRunning,
			},
		},
	}
	err := DependenciesAreResolved(task.Containers[0], task.Containers, "", nil, nil)
	assert.NoError(t, err, "One container should resolve trivially")

	// Webserver stack
	php := steadyStateContainer("php", []string{"db"}, []string{}, apicontainerstatus.ContainerRunning, apicontainerstatus.ContainerRunning)
	db := steadyStateContainer("db", []string{}, []string{"dbdatavolume"}, apicontainerstatus.ContainerRunning, apicontainerstatus.ContainerRunning)
	dbdata := createdContainer("dbdatavolume", []string{}, []string{}, apicontainerstatus.ContainerRunning)
	webserver := steadyStateContainer("webserver", []string{"php"}, []string{"htmldata"}, apicontainerstatus.ContainerRunning, apicontainerstatus.ContainerRunning)
	htmldata := steadyStateContainer("htmldata", []string{}, []string{"sharedcssfiles"}, apicontainerstatus.ContainerRunning, apicontainerstatus.ContainerRunning)
	sharedcssfiles := createdContainer("sharedcssfiles", []string{}, []string{}, apicontainerstatus.ContainerRunning)

	task = &apitask.Task{
		Containers: []*apicontainer.Container{
			php, db, dbdata, webserver, htmldata, sharedcssfiles,
		},
	}

	err = DependenciesAreResolved(php, task.Containers, "", nil, nil)
	assert.Error(t, err, "Shouldn't be resolved; db isn't running")

	err = DependenciesAreResolved(db, task.Containers, "", nil, nil)
	assert.Error(t, err, "Shouldn't be resolved; dbdatavolume isn't created")

	err = DependenciesAreResolved(dbdata, task.Containers, "", nil, nil)
	assert.NoError(t, err, "data volume with no deps should resolve")

	dbdata.KnownStatusUnsafe = apicontainerstatus.ContainerCreated
	err = DependenciesAreResolved(php, task.Containers, "", nil, nil)
	assert.Error(t, err, "Php shouldn't run, db is not created")

	db.KnownStatusUnsafe = apicontainerstatus.ContainerCreated
	err = DependenciesAreResolved(php, task.Containers, "", nil, nil)
	assert.Error(t, err, "Php shouldn't run, db is not running")

	err = DependenciesAreResolved(db, task.Containers, "", nil, nil)
	assert.NoError(t, err, "db should be resolved, dbdata volume is Created")
	db.KnownStatusUnsafe = apicontainerstatus.ContainerRunning

	err = DependenciesAreResolved(php, task.Containers, "", nil, nil)
	assert.NoError(t, err, "Php should resolve")
}

func TestRunDependencies(t *testing.T) {
	c1 := &apicontainer.Container{
		Name:              "a",
		KnownStatusUnsafe: apicontainerstatus.ContainerStatusNone,
	}
	c2 := &apicontainer.Container{
		Name:                    "b",
		KnownStatusUnsafe:       apicontainerstatus.ContainerStatusNone,
		DesiredStatusUnsafe:     apicontainerstatus.ContainerCreated,
		SteadyStateDependencies: []string{"a"},
	}
	task := &apitask.Task{Containers: []*apicontainer.Container{c1, c2}}

	assert.Error(t, DependenciesAreResolved(c2, task.Containers, "", nil, nil), "Dependencies should not be resolved")
	task.Containers[1].SetDesiredStatus(apicontainerstatus.ContainerRunning)
	assert.Error(t, DependenciesAreResolved(c2, task.Containers, "", nil, nil), "Dependencies should not be resolved")

	task.Containers[0].KnownStatusUnsafe = apicontainerstatus.ContainerRunning
	assert.NoError(t, DependenciesAreResolved(c2, task.Containers, "", nil, nil), "Dependencies should be resolved")

	task.Containers[1].SetDesiredStatus(apicontainerstatus.ContainerCreated)
	assert.NoError(t, DependenciesAreResolved(c1, task.Containers, "", nil, nil), "Dependencies should be resolved")
}

func TestRunDependenciesWhenSteadyStateIsResourcesProvisionedForOneContainer(t *testing.T) {
	// Webserver stack
	php := steadyStateContainer("php", []string{"db"}, []string{}, apicontainerstatus.ContainerRunning, apicontainerstatus.ContainerRunning)
	db := steadyStateContainer("db", []string{}, []string{"dbdatavolume"}, apicontainerstatus.ContainerRunning, apicontainerstatus.ContainerRunning)
	dbdata := createdContainer("dbdatavolume", []string{}, []string{}, apicontainerstatus.ContainerRunning)
	webserver := steadyStateContainer("webserver", []string{"php"}, []string{"htmldata"}, apicontainerstatus.ContainerRunning, apicontainerstatus.ContainerRunning)
	htmldata := steadyStateContainer("htmldata", []string{}, []string{"sharedcssfiles"}, apicontainerstatus.ContainerRunning, apicontainerstatus.ContainerRunning)
	sharedcssfiles := createdContainer("sharedcssfiles", []string{}, []string{}, apicontainerstatus.ContainerRunning)
	// The Pause container, being added to the webserver stack
	pause := steadyStateContainer("pause", []string{}, []string{}, apicontainerstatus.ContainerResourcesProvisioned, apicontainerstatus.ContainerResourcesProvisioned)

	task := &apitask.Task{
		Containers: []*apicontainer.Container{
			php, db, dbdata, webserver, htmldata, sharedcssfiles, pause,
		},
	}

	// Add a dependency on the pause container for all containers in the webserver stack
	for _, container := range task.Containers {
		if container.Name == "pause" {
			continue
		}
		container.SteadyStateDependencies = []string{"pause"}
		err := DependenciesAreResolved(container, task.Containers, "", nil, nil)
		assert.Error(t, err, "Shouldn't be resolved; pause isn't running")
	}

	err := DependenciesAreResolved(pause, task.Containers, "", nil, nil)
	assert.NoError(t, err, "Pause container's dependencies should be resolved")

	// Transition pause container to RUNNING
	pause.KnownStatusUnsafe = apicontainerstatus.ContainerRunning
	// Transition dependencies in webserver stack to CREATED/RUNNING state
	dbdata.KnownStatusUnsafe = apicontainerstatus.ContainerCreated
	db.KnownStatusUnsafe = apicontainerstatus.ContainerRunning
	for _, container := range task.Containers {
		if container.Name == "pause" {
			continue
		}
		// Assert that dependencies remain unresolved until the pause container reaches
		// RESOURCES_PROVISIONED
		err = DependenciesAreResolved(container, task.Containers, "", nil, nil)
		assert.Error(t, err, "Shouldn't be resolved; pause isn't running")
	}
	pause.KnownStatusUnsafe = apicontainerstatus.ContainerResourcesProvisioned
	// Dependecies should be resolved now that the 'pause' container has
	// transitioned into RESOURCES_PROVISIONED
	err = DependenciesAreResolved(php, task.Containers, "", nil, nil)
	assert.NoError(t, err, "Php should resolve")
}

func TestVolumeCanResolve(t *testing.T) {
	testcases := []struct {
		TargetDesired apicontainerstatus.ContainerStatus
		VolumeDesired apicontainerstatus.ContainerStatus
		Resolvable    bool
	}{
		{
			TargetDesired: apicontainerstatus.ContainerCreated,
			VolumeDesired: apicontainerstatus.ContainerStatusNone,
			Resolvable:    false,
		},
		{
			TargetDesired: apicontainerstatus.ContainerCreated,
			VolumeDesired: apicontainerstatus.ContainerCreated,
			Resolvable:    true,
		},
		{
			TargetDesired: apicontainerstatus.ContainerCreated,
			VolumeDesired: apicontainerstatus.ContainerRunning,
			Resolvable:    true,
		},
		{
			TargetDesired: apicontainerstatus.ContainerCreated,
			VolumeDesired: apicontainerstatus.ContainerStopped,
			Resolvable:    true,
		},
		{
			TargetDesired: apicontainerstatus.ContainerCreated,
			VolumeDesired: apicontainerstatus.ContainerZombie,
			Resolvable:    false,
		},
		{
			TargetDesired: apicontainerstatus.ContainerRunning,
			VolumeDesired: apicontainerstatus.ContainerStatusNone,
			Resolvable:    false,
		},
		{
			TargetDesired: apicontainerstatus.ContainerRunning,
			VolumeDesired: apicontainerstatus.ContainerCreated,
			Resolvable:    true,
		},
		{
			TargetDesired: apicontainerstatus.ContainerRunning,
			VolumeDesired: apicontainerstatus.ContainerRunning,
			Resolvable:    true,
		},
		{
			TargetDesired: apicontainerstatus.ContainerRunning,
			VolumeDesired: apicontainerstatus.ContainerStopped,
			Resolvable:    true,
		},
		{
			TargetDesired: apicontainerstatus.ContainerRunning,
			VolumeDesired: apicontainerstatus.ContainerZombie,
			Resolvable:    false,
		},
		{
			TargetDesired: apicontainerstatus.ContainerStatusNone,
			Resolvable:    false,
		},
		{
			TargetDesired: apicontainerstatus.ContainerStopped,
			Resolvable:    false,
		},
		{
			TargetDesired: apicontainerstatus.ContainerZombie,
			Resolvable:    false,
		},
	}
	for _, tc := range testcases {
		t.Run(fmt.Sprintf("T:%s+V:%s", tc.TargetDesired.String(), tc.VolumeDesired.String()),
			assertCanResolve(volumeCanResolve, tc.TargetDesired, tc.VolumeDesired, tc.Resolvable))
	}
}

func TestVolumeIsResolved(t *testing.T) {
	testcases := []struct {
		TargetDesired apicontainerstatus.ContainerStatus
		VolumeKnown   apicontainerstatus.ContainerStatus
		Resolved      bool
	}{
		{
			TargetDesired: apicontainerstatus.ContainerCreated,
			VolumeKnown:   apicontainerstatus.ContainerStatusNone,
			Resolved:      false,
		},
		{
			TargetDesired: apicontainerstatus.ContainerCreated,
			VolumeKnown:   apicontainerstatus.ContainerCreated,
			Resolved:      true,
		},
		{
			TargetDesired: apicontainerstatus.ContainerCreated,
			VolumeKnown:   apicontainerstatus.ContainerRunning,
			Resolved:      true,
		},
		{
			TargetDesired: apicontainerstatus.ContainerCreated,
			VolumeKnown:   apicontainerstatus.ContainerStopped,
			Resolved:      true,
		},
		{
			TargetDesired: apicontainerstatus.ContainerCreated,
			VolumeKnown:   apicontainerstatus.ContainerZombie,
			Resolved:      false,
		},
		{
			TargetDesired: apicontainerstatus.ContainerRunning,
			VolumeKnown:   apicontainerstatus.ContainerStatusNone,
			Resolved:      false,
		},
		{
			TargetDesired: apicontainerstatus.ContainerRunning,
			VolumeKnown:   apicontainerstatus.ContainerCreated,
			Resolved:      true,
		},
		{
			TargetDesired: apicontainerstatus.ContainerRunning,
			VolumeKnown:   apicontainerstatus.ContainerRunning,
			Resolved:      true,
		},
		{
			TargetDesired: apicontainerstatus.ContainerRunning,
			VolumeKnown:   apicontainerstatus.ContainerStopped,
			Resolved:      true,
		},
		{
			TargetDesired: apicontainerstatus.ContainerRunning,
			VolumeKnown:   apicontainerstatus.ContainerZombie,
			Resolved:      false,
		},
		{
			TargetDesired: apicontainerstatus.ContainerStatusNone,
			Resolved:      false,
		},
		{
			TargetDesired: apicontainerstatus.ContainerStopped,
			Resolved:      false,
		},
		{
			TargetDesired: apicontainerstatus.ContainerZombie,
			Resolved:      false,
		},
	}
	for _, tc := range testcases {
		t.Run(fmt.Sprintf("T:%s+V:%s", tc.TargetDesired.String(), tc.VolumeKnown.String()),
			assertResolved(volumeIsResolved, tc.TargetDesired, tc.VolumeKnown, tc.Resolved))
	}
}

func TestOnSteadyStateIsResolved(t *testing.T) {
	testcases := []struct {
		TargetDesired apicontainerstatus.ContainerStatus
		RunKnown      apicontainerstatus.ContainerStatus
		Resolved      bool
	}{
		{
			TargetDesired: apicontainerstatus.ContainerStatusNone,
			Resolved:      false,
		},
		{
			TargetDesired: apicontainerstatus.ContainerPulled,
			Resolved:      false,
		},
		{
			TargetDesired: apicontainerstatus.ContainerCreated,
			RunKnown:      apicontainerstatus.ContainerCreated,
			Resolved:      false,
		},
		{
			TargetDesired: apicontainerstatus.ContainerCreated,
			RunKnown:      apicontainerstatus.ContainerRunning,
			Resolved:      true,
		},
		{
			TargetDesired: apicontainerstatus.ContainerCreated,
			RunKnown:      apicontainerstatus.ContainerStopped,
			Resolved:      true,
		},
	}
	for _, tc := range testcases {
		t.Run(fmt.Sprintf("T:%s+R:%s", tc.TargetDesired.String(), tc.RunKnown.String()),
			assertResolved(onSteadyStateIsResolved, tc.TargetDesired, tc.RunKnown, tc.Resolved))
	}
}

func assertCanResolve(f func(target *apicontainer.Container, dep *apicontainer.Container) bool, targetDesired, depKnown apicontainerstatus.ContainerStatus, expectedResolvable bool) func(t *testing.T) {
	return func(t *testing.T) {
		target := &apicontainer.Container{
			DesiredStatusUnsafe: targetDesired,
		}
		dep := &apicontainer.Container{
			DesiredStatusUnsafe: depKnown,
		}
		resolvable := f(target, dep)
		assert.Equal(t, expectedResolvable, resolvable)
	}
}

func assertResolved(f func(target *apicontainer.Container, dep *apicontainer.Container) bool, targetDesired, depKnown apicontainerstatus.ContainerStatus, expectedResolved bool) func(t *testing.T) {
	return func(t *testing.T) {
		target := &apicontainer.Container{
			DesiredStatusUnsafe: targetDesired,
		}
		dep := &apicontainer.Container{
			KnownStatusUnsafe: depKnown,
		}
		resolved := f(target, dep)
		assert.Equal(t, expectedResolved, resolved)
	}
}

func TestVerifyTransitionDependenciesResolved(t *testing.T) {
	testcases := []struct {
		Name            string
		TargetKnown     apicontainerstatus.ContainerStatus
		TargetDesired   apicontainerstatus.ContainerStatus
		TargetNext      apicontainerstatus.ContainerStatus
		DependencyName  string
		DependencyKnown apicontainerstatus.ContainerStatus
		SatisfiedStatus apicontainerstatus.ContainerStatus
		ResolvedErr     error
	}{
		{
			Name:            "Nothing running, pull depends on running",
			TargetKnown:     apicontainerstatus.ContainerStatusNone,
			TargetDesired:   apicontainerstatus.ContainerRunning,
			TargetNext:      apicontainerstatus.ContainerPulled,
			DependencyName:  "container",
			DependencyKnown: apicontainerstatus.ContainerStatusNone,
			SatisfiedStatus: apicontainerstatus.ContainerRunning,
			ResolvedErr:     ErrContainerDependencyNotResolved,
		},

		{
			Name:            "Nothing running, pull depends on resources provisioned",
			TargetKnown:     apicontainerstatus.ContainerStatusNone,
			TargetDesired:   apicontainerstatus.ContainerRunning,
			TargetNext:      apicontainerstatus.ContainerPulled,
			DependencyName:  "container",
			DependencyKnown: apicontainerstatus.ContainerStatusNone,
			SatisfiedStatus: apicontainerstatus.ContainerResourcesProvisioned,
			ResolvedErr:     ErrContainerDependencyNotResolved,
		},
		{
			Name:            "Nothing running, create depends on running",
			TargetKnown:     apicontainerstatus.ContainerStatusNone,
			TargetDesired:   apicontainerstatus.ContainerRunning,
			TargetNext:      apicontainerstatus.ContainerCreated,
			DependencyName:  "container",
			DependencyKnown: apicontainerstatus.ContainerStatusNone,
			SatisfiedStatus: apicontainerstatus.ContainerRunning,
		},
		{
			Name:            "Dependency created, pull depends on running",
			TargetKnown:     apicontainerstatus.ContainerStatusNone,
			TargetDesired:   apicontainerstatus.ContainerRunning,
			TargetNext:      apicontainerstatus.ContainerPulled,
			DependencyName:  "container",
			DependencyKnown: apicontainerstatus.ContainerCreated,
			SatisfiedStatus: apicontainerstatus.ContainerRunning,
			ResolvedErr:     ErrContainerDependencyNotResolved,
		},
		{
			Name:            "Dependency created, pull depends on resources provisioned",
			TargetKnown:     apicontainerstatus.ContainerStatusNone,
			TargetDesired:   apicontainerstatus.ContainerRunning,
			TargetNext:      apicontainerstatus.ContainerPulled,
			DependencyName:  "container",
			DependencyKnown: apicontainerstatus.ContainerCreated,
			SatisfiedStatus: apicontainerstatus.ContainerResourcesProvisioned,
			ResolvedErr:     ErrContainerDependencyNotResolved,
		},
		{
			Name:            "Dependency running, pull depends on running",
			TargetKnown:     apicontainerstatus.ContainerStatusNone,
			TargetDesired:   apicontainerstatus.ContainerRunning,
			TargetNext:      apicontainerstatus.ContainerPulled,
			DependencyName:  "container",
			DependencyKnown: apicontainerstatus.ContainerRunning,
			SatisfiedStatus: apicontainerstatus.ContainerRunning,
		},
		{
			Name:            "Dependency running, pull depends on resources provisioned",
			TargetKnown:     apicontainerstatus.ContainerStatusNone,
			TargetDesired:   apicontainerstatus.ContainerRunning,
			TargetNext:      apicontainerstatus.ContainerPulled,
			DependencyName:  "container",
			DependencyKnown: apicontainerstatus.ContainerRunning,
			SatisfiedStatus: apicontainerstatus.ContainerResourcesProvisioned,
			ResolvedErr:     ErrContainerDependencyNotResolved,
		},
		{
			Name:            "Dependency resources provisioned, pull depends on resources provisioned",
			TargetKnown:     apicontainerstatus.ContainerStatusNone,
			TargetDesired:   apicontainerstatus.ContainerRunning,
			TargetNext:      apicontainerstatus.ContainerPulled,
			DependencyName:  "container",
			DependencyKnown: apicontainerstatus.ContainerResourcesProvisioned,
			SatisfiedStatus: apicontainerstatus.ContainerResourcesProvisioned,
		},
		{
			Name:            "Dependency running, create depends on created",
			TargetKnown:     apicontainerstatus.ContainerPulled,
			TargetDesired:   apicontainerstatus.ContainerRunning,
			TargetNext:      apicontainerstatus.ContainerCreated,
			DependencyName:  "container",
			DependencyKnown: apicontainerstatus.ContainerRunning,
			SatisfiedStatus: apicontainerstatus.ContainerCreated,
		},
		{
			Name:            "Target running, create depends on running",
			TargetKnown:     apicontainerstatus.ContainerRunning,
			TargetDesired:   apicontainerstatus.ContainerRunning,
			TargetNext:      apicontainerstatus.ContainerRunning,
			DependencyName:  "container",
			DependencyKnown: apicontainerstatus.ContainerRunning,
			SatisfiedStatus: apicontainerstatus.ContainerCreated,
		},
		{
			Name:            "Target pulled, desired stopped",
			TargetKnown:     apicontainerstatus.ContainerPulled,
			TargetDesired:   apicontainerstatus.ContainerStopped,
			TargetNext:      apicontainerstatus.ContainerRunning,
			DependencyName:  "container",
			DependencyKnown: apicontainerstatus.ContainerStatusNone,
			SatisfiedStatus: apicontainerstatus.ContainerCreated,
		},
		// Note: Not all possible situations are tested here.  The only situations tested here are ones that are
		// expected to reasonably happen at the time this code was written.  Other behavior is not expected to occur,
		// so it is not tested.
	}
	for _, tc := range testcases {
		t.Run(tc.Name, func(t *testing.T) {
			target := &apicontainer.Container{
				KnownStatusUnsafe:         tc.TargetKnown,
				DesiredStatusUnsafe:       tc.TargetDesired,
				TransitionDependenciesMap: make(map[apicontainerstatus.ContainerStatus]apicontainer.TransitionDependencySet),
			}
			target.BuildContainerDependency(tc.DependencyName, tc.SatisfiedStatus, tc.TargetNext)
			dep := &apicontainer.Container{
				Name:              tc.DependencyName,
				KnownStatusUnsafe: tc.DependencyKnown,
			}
			containers := make(map[string]*apicontainer.Container)
			containers[dep.Name] = dep
			resolved := verifyTransitionDependenciesResolved(target, containers, nil)
			assert.Equal(t, tc.ResolvedErr, resolved)
		})
	}
}

func TestVerifyResourceDependenciesResolved(t *testing.T) {
	testcases := []struct {
		Name             string
<<<<<<< HEAD
		TargetKnown      apicontainer.ContainerStatus
		TargetDep        apicontainer.ContainerStatus
		DependencyKnown  resourcestatus.ResourceStatus
		RequiredStatus   resourcestatus.ResourceStatus
=======
		TargetKnown      apicontainerstatus.ContainerStatus
		TargetDep        apicontainerstatus.ContainerStatus
		DependencyKnown  taskresource.ResourceStatus
		RequiredStatus   taskresource.ResourceStatus
>>>>>>> 93367af6
		ExpectedResolved bool
	}{
		{
			Name:             "resource none,container pull depends on resource created",
<<<<<<< HEAD
			TargetKnown:      apicontainer.ContainerStatusNone,
			TargetDep:        apicontainer.ContainerPulled,
			DependencyKnown:  resourcestatus.ResourceStatus(0),
			RequiredStatus:   resourcestatus.ResourceStatus(1),
=======
			TargetKnown:      apicontainerstatus.ContainerStatusNone,
			TargetDep:        apicontainerstatus.ContainerPulled,
			DependencyKnown:  taskresource.ResourceStatus(0),
			RequiredStatus:   taskresource.ResourceStatus(1),
>>>>>>> 93367af6
			ExpectedResolved: false,
		},
		{
			Name:             "resource created,container pull depends on resource created",
<<<<<<< HEAD
			TargetKnown:      apicontainer.ContainerStatusNone,
			TargetDep:        apicontainer.ContainerPulled,
			DependencyKnown:  resourcestatus.ResourceStatus(1),
			RequiredStatus:   resourcestatus.ResourceStatus(1),
=======
			TargetKnown:      apicontainerstatus.ContainerStatusNone,
			TargetDep:        apicontainerstatus.ContainerPulled,
			DependencyKnown:  taskresource.ResourceStatus(1),
			RequiredStatus:   taskresource.ResourceStatus(1),
>>>>>>> 93367af6
			ExpectedResolved: true,
		},
		{
			Name:             "resource none,container create depends on resource created",
<<<<<<< HEAD
			TargetKnown:      apicontainer.ContainerStatusNone,
			TargetDep:        apicontainer.ContainerCreated,
			DependencyKnown:  resourcestatus.ResourceStatus(0),
			RequiredStatus:   resourcestatus.ResourceStatus(1),
=======
			TargetKnown:      apicontainerstatus.ContainerStatusNone,
			TargetDep:        apicontainerstatus.ContainerCreated,
			DependencyKnown:  taskresource.ResourceStatus(0),
			RequiredStatus:   taskresource.ResourceStatus(1),
>>>>>>> 93367af6
			ExpectedResolved: true,
		},
	}
	for _, tc := range testcases {
		t.Run(tc.Name, func(t *testing.T) {
			resourceName := "resource"
			ctrl := gomock.NewController(t)
			defer ctrl.Finish()
			mockResource := mock_taskresource.NewMockTaskResource(ctrl)
			gomock.InOrder(
				mockResource.EXPECT().SetKnownStatus(tc.DependencyKnown),
				mockResource.EXPECT().GetKnownStatus().Return(tc.DependencyKnown).AnyTimes(),
			)
			mockResource.SetKnownStatus(tc.DependencyKnown)
			target := &apicontainer.Container{
				KnownStatusUnsafe:         tc.TargetKnown,
				TransitionDependenciesMap: make(map[apicontainerstatus.ContainerStatus]apicontainer.TransitionDependencySet),
			}
			target.BuildResourceDependency(resourceName, tc.RequiredStatus, tc.TargetDep)
			resources := make(map[string]taskresource.TaskResource)
			resources[resourceName] = mockResource
			resolved := verifyResourceDependenciesResolved(target, resources)
			assert.Equal(t, tc.ExpectedResolved, resolved)
		})
	}
}

func TestVerifyTransitionResourceDependenciesResolved(t *testing.T) {
	testcases := []struct {
		Name            string
<<<<<<< HEAD
		TargetKnown     apicontainer.ContainerStatus
		TargetDep       apicontainer.ContainerStatus
		DependencyKnown resourcestatus.ResourceStatus
		RequiredStatus  resourcestatus.ResourceStatus
=======
		TargetKnown     apicontainerstatus.ContainerStatus
		TargetDep       apicontainerstatus.ContainerStatus
		DependencyKnown taskresource.ResourceStatus
		RequiredStatus  taskresource.ResourceStatus
>>>>>>> 93367af6
		ResolvedErr     error
	}{
		{
			Name:            "resource none,container pull depends on resource created",
<<<<<<< HEAD
			TargetKnown:     apicontainer.ContainerStatusNone,
			TargetDep:       apicontainer.ContainerPulled,
			DependencyKnown: resourcestatus.ResourceStatus(0),
			RequiredStatus:  resourcestatus.ResourceStatus(1),
=======
			TargetKnown:     apicontainerstatus.ContainerStatusNone,
			TargetDep:       apicontainerstatus.ContainerPulled,
			DependencyKnown: taskresource.ResourceStatus(0),
			RequiredStatus:  taskresource.ResourceStatus(1),
>>>>>>> 93367af6
			ResolvedErr:     ErrResourceDependencyNotResolved,
		},
		{
			Name:            "resource created,container pull depends on resource created",
<<<<<<< HEAD
			TargetKnown:     apicontainer.ContainerStatusNone,
			TargetDep:       apicontainer.ContainerPulled,
			DependencyKnown: resourcestatus.ResourceStatus(1),
			RequiredStatus:  resourcestatus.ResourceStatus(1),
		},
		{
			Name:            "resource none,container create depends on resource created",
			TargetKnown:     apicontainer.ContainerStatusNone,
			TargetDep:       apicontainer.ContainerCreated,
			DependencyKnown: resourcestatus.ResourceStatus(0),
			RequiredStatus:  resourcestatus.ResourceStatus(1),
=======
			TargetKnown:     apicontainerstatus.ContainerStatusNone,
			TargetDep:       apicontainerstatus.ContainerPulled,
			DependencyKnown: taskresource.ResourceStatus(1),
			RequiredStatus:  taskresource.ResourceStatus(1),
		},
		{
			Name:            "resource none,container create depends on resource created",
			TargetKnown:     apicontainerstatus.ContainerStatusNone,
			TargetDep:       apicontainerstatus.ContainerCreated,
			DependencyKnown: taskresource.ResourceStatus(0),
			RequiredStatus:  taskresource.ResourceStatus(1),
>>>>>>> 93367af6
		},
	}
	for _, tc := range testcases {
		t.Run(tc.Name, func(t *testing.T) {
			resourceName := "resource"
			ctrl := gomock.NewController(t)
			defer ctrl.Finish()
			mockResource := mock_taskresource.NewMockTaskResource(ctrl)
			gomock.InOrder(
				mockResource.EXPECT().SetKnownStatus(tc.DependencyKnown),
				mockResource.EXPECT().GetKnownStatus().Return(tc.DependencyKnown).AnyTimes(),
			)
			mockResource.SetKnownStatus(tc.DependencyKnown)
			target := &apicontainer.Container{
				KnownStatusUnsafe:         tc.TargetKnown,
				TransitionDependenciesMap: make(map[apicontainerstatus.ContainerStatus]apicontainer.TransitionDependencySet),
			}
			target.BuildResourceDependency(resourceName, tc.RequiredStatus, tc.TargetDep)
			resources := make(map[string]taskresource.TaskResource)
			resources[resourceName] = mockResource
			resolved := verifyTransitionDependenciesResolved(target, nil, resources)
			assert.Equal(t, tc.ResolvedErr, resolved)
		})
	}
}

func TestTransitionDependencyResourceNotFound(t *testing.T) {
	// this test verifies if error is thrown when the resource dependency is not
	// found in the list of task resources
	ctrl := gomock.NewController(t)
	defer ctrl.Finish()
	mockResource := mock_taskresource.NewMockTaskResource(ctrl)
	gomock.InOrder(
		mockResource.EXPECT().SetKnownStatus(resourcestatus.ResourceStatus(1)),
	)
	mockResource.SetKnownStatus(resourcestatus.ResourceStatus(1))
	target := &apicontainer.Container{
		KnownStatusUnsafe:         apicontainerstatus.ContainerStatusNone,
		TransitionDependenciesMap: make(map[apicontainerstatus.ContainerStatus]apicontainer.TransitionDependencySet),
	}
<<<<<<< HEAD
	target.BuildResourceDependency("resource", resourcestatus.ResourceStatus(1), apicontainer.ContainerPulled)
=======
	target.BuildResourceDependency("resource", taskresource.ResourceStatus(1), apicontainerstatus.ContainerPulled)
>>>>>>> 93367af6
	resources := make(map[string]taskresource.TaskResource)
	resources["resource1"] = mockResource // different resource name
	resolved := verifyTransitionDependenciesResolved(target, nil, resources)
	assert.Equal(t, ErrResourceDependencyNotResolved, resolved)
}<|MERGE_RESOLUTION|>--- conflicted
+++ resolved
@@ -594,63 +594,36 @@
 
 func TestVerifyResourceDependenciesResolved(t *testing.T) {
 	testcases := []struct {
-		Name             string
-<<<<<<< HEAD
-		TargetKnown      apicontainer.ContainerStatus
-		TargetDep        apicontainer.ContainerStatus
-		DependencyKnown  resourcestatus.ResourceStatus
-		RequiredStatus   resourcestatus.ResourceStatus
-=======
-		TargetKnown      apicontainerstatus.ContainerStatus
-		TargetDep        apicontainerstatus.ContainerStatus
-		DependencyKnown  taskresource.ResourceStatus
-		RequiredStatus   taskresource.ResourceStatus
->>>>>>> 93367af6
+		Name            string
+		TargetKnown     apicontainerstatus.ContainerStatus
+		TargetDep       apicontainerstatus.ContainerStatus
+		DependencyKnown resourcestatus.ResourceStatus
+		RequiredStatus  resourcestatus.ResourceStatus
+
 		ExpectedResolved bool
 	}{
 		{
 			Name:             "resource none,container pull depends on resource created",
-<<<<<<< HEAD
-			TargetKnown:      apicontainer.ContainerStatusNone,
-			TargetDep:        apicontainer.ContainerPulled,
+			TargetKnown:      apicontainerstatus.ContainerStatusNone,
+			TargetDep:        apicontainerstatus.ContainerPulled,
 			DependencyKnown:  resourcestatus.ResourceStatus(0),
 			RequiredStatus:   resourcestatus.ResourceStatus(1),
-=======
+			ExpectedResolved: false,
+		},
+		{
+			Name:             "resource created,container pull depends on resource created",
 			TargetKnown:      apicontainerstatus.ContainerStatusNone,
 			TargetDep:        apicontainerstatus.ContainerPulled,
-			DependencyKnown:  taskresource.ResourceStatus(0),
-			RequiredStatus:   taskresource.ResourceStatus(1),
->>>>>>> 93367af6
-			ExpectedResolved: false,
-		},
-		{
-			Name:             "resource created,container pull depends on resource created",
-<<<<<<< HEAD
-			TargetKnown:      apicontainer.ContainerStatusNone,
-			TargetDep:        apicontainer.ContainerPulled,
 			DependencyKnown:  resourcestatus.ResourceStatus(1),
 			RequiredStatus:   resourcestatus.ResourceStatus(1),
-=======
+			ExpectedResolved: true,
+		},
+		{
+			Name:             "resource none,container create depends on resource created",
 			TargetKnown:      apicontainerstatus.ContainerStatusNone,
-			TargetDep:        apicontainerstatus.ContainerPulled,
-			DependencyKnown:  taskresource.ResourceStatus(1),
-			RequiredStatus:   taskresource.ResourceStatus(1),
->>>>>>> 93367af6
-			ExpectedResolved: true,
-		},
-		{
-			Name:             "resource none,container create depends on resource created",
-<<<<<<< HEAD
-			TargetKnown:      apicontainer.ContainerStatusNone,
-			TargetDep:        apicontainer.ContainerCreated,
+			TargetDep:        apicontainerstatus.ContainerCreated,
 			DependencyKnown:  resourcestatus.ResourceStatus(0),
 			RequiredStatus:   resourcestatus.ResourceStatus(1),
-=======
-			TargetKnown:      apicontainerstatus.ContainerStatusNone,
-			TargetDep:        apicontainerstatus.ContainerCreated,
-			DependencyKnown:  taskresource.ResourceStatus(0),
-			RequiredStatus:   taskresource.ResourceStatus(1),
->>>>>>> 93367af6
 			ExpectedResolved: true,
 		},
 	}
@@ -681,61 +654,33 @@
 func TestVerifyTransitionResourceDependenciesResolved(t *testing.T) {
 	testcases := []struct {
 		Name            string
-<<<<<<< HEAD
-		TargetKnown     apicontainer.ContainerStatus
-		TargetDep       apicontainer.ContainerStatus
+		TargetKnown     apicontainerstatus.ContainerStatus
+		TargetDep       apicontainerstatus.ContainerStatus
 		DependencyKnown resourcestatus.ResourceStatus
 		RequiredStatus  resourcestatus.ResourceStatus
-=======
-		TargetKnown     apicontainerstatus.ContainerStatus
-		TargetDep       apicontainerstatus.ContainerStatus
-		DependencyKnown taskresource.ResourceStatus
-		RequiredStatus  taskresource.ResourceStatus
->>>>>>> 93367af6
 		ResolvedErr     error
 	}{
 		{
 			Name:            "resource none,container pull depends on resource created",
-<<<<<<< HEAD
-			TargetKnown:     apicontainer.ContainerStatusNone,
-			TargetDep:       apicontainer.ContainerPulled,
+			TargetKnown:     apicontainerstatus.ContainerStatusNone,
+			TargetDep:       apicontainerstatus.ContainerPulled,
 			DependencyKnown: resourcestatus.ResourceStatus(0),
 			RequiredStatus:  resourcestatus.ResourceStatus(1),
-=======
+			ResolvedErr:     ErrResourceDependencyNotResolved,
+		},
+		{
+			Name:            "resource created,container pull depends on resource created",
 			TargetKnown:     apicontainerstatus.ContainerStatusNone,
 			TargetDep:       apicontainerstatus.ContainerPulled,
-			DependencyKnown: taskresource.ResourceStatus(0),
-			RequiredStatus:  taskresource.ResourceStatus(1),
->>>>>>> 93367af6
-			ResolvedErr:     ErrResourceDependencyNotResolved,
-		},
-		{
-			Name:            "resource created,container pull depends on resource created",
-<<<<<<< HEAD
-			TargetKnown:     apicontainer.ContainerStatusNone,
-			TargetDep:       apicontainer.ContainerPulled,
 			DependencyKnown: resourcestatus.ResourceStatus(1),
 			RequiredStatus:  resourcestatus.ResourceStatus(1),
 		},
 		{
 			Name:            "resource none,container create depends on resource created",
-			TargetKnown:     apicontainer.ContainerStatusNone,
-			TargetDep:       apicontainer.ContainerCreated,
+			TargetKnown:     apicontainerstatus.ContainerStatusNone,
+			TargetDep:       apicontainerstatus.ContainerCreated,
 			DependencyKnown: resourcestatus.ResourceStatus(0),
 			RequiredStatus:  resourcestatus.ResourceStatus(1),
-=======
-			TargetKnown:     apicontainerstatus.ContainerStatusNone,
-			TargetDep:       apicontainerstatus.ContainerPulled,
-			DependencyKnown: taskresource.ResourceStatus(1),
-			RequiredStatus:  taskresource.ResourceStatus(1),
-		},
-		{
-			Name:            "resource none,container create depends on resource created",
-			TargetKnown:     apicontainerstatus.ContainerStatusNone,
-			TargetDep:       apicontainerstatus.ContainerCreated,
-			DependencyKnown: taskresource.ResourceStatus(0),
-			RequiredStatus:  taskresource.ResourceStatus(1),
->>>>>>> 93367af6
 		},
 	}
 	for _, tc := range testcases {
@@ -776,11 +721,8 @@
 		KnownStatusUnsafe:         apicontainerstatus.ContainerStatusNone,
 		TransitionDependenciesMap: make(map[apicontainerstatus.ContainerStatus]apicontainer.TransitionDependencySet),
 	}
-<<<<<<< HEAD
-	target.BuildResourceDependency("resource", resourcestatus.ResourceStatus(1), apicontainer.ContainerPulled)
-=======
-	target.BuildResourceDependency("resource", taskresource.ResourceStatus(1), apicontainerstatus.ContainerPulled)
->>>>>>> 93367af6
+	target.BuildResourceDependency("resource", resourcestatus.ResourceStatus(1), apicontainerstatus.ContainerPulled)
+
 	resources := make(map[string]taskresource.TaskResource)
 	resources["resource1"] = mockResource // different resource name
 	resolved := verifyTransitionDependenciesResolved(target, nil, resources)
