--- conflicted
+++ resolved
@@ -28,63 +28,37 @@
 
 func TestVerifyCgroupDependenciesResolved(t *testing.T) {
 	testcases := []struct {
-		Name             string
-<<<<<<< HEAD
-		TargetKnown      apicontainer.ContainerStatus
-		TargetDep        apicontainer.ContainerStatus
-		DependencyKnown  resourcestatus.ResourceStatus
-		RequiredStatus   resourcestatus.ResourceStatus
-=======
-		TargetKnown      apicontainerstatus.ContainerStatus
-		TargetDep        apicontainerstatus.ContainerStatus
-		DependencyKnown  taskresource.ResourceStatus
-		RequiredStatus   taskresource.ResourceStatus
->>>>>>> 93367af6
+		Name            string
+		TargetKnown     apicontainerstatus.ContainerStatus
+		TargetDep       apicontainerstatus.ContainerStatus
+		DependencyKnown resourcestatus.ResourceStatus
+		RequiredStatus  resourcestatus.ResourceStatus
+
 		ExpectedResolved bool
 	}{
 		{
-			Name:             "resource none,container pull depends on resource created",
-<<<<<<< HEAD
-			TargetKnown:      apicontainer.ContainerStatusNone,
-			TargetDep:        apicontainer.ContainerPulled,
-			DependencyKnown:  resourcestatus.ResourceStatus(cgroup.CgroupStatusNone),
-			RequiredStatus:   resourcestatus.ResourceStatus(cgroup.CgroupCreated),
-=======
-			TargetKnown:      apicontainerstatus.ContainerStatusNone,
-			TargetDep:        apicontainerstatus.ContainerPulled,
-			DependencyKnown:  taskresource.ResourceStatus(cgroup.CgroupStatusNone),
-			RequiredStatus:   taskresource.ResourceStatus(cgroup.CgroupCreated),
->>>>>>> 93367af6
+			Name:            "resource none,container pull depends on resource created",
+			TargetKnown:     apicontainerstatus.ContainerStatusNone,
+			TargetDep:       apicontainerstatus.ContainerPulled,
+			DependencyKnown: resourcestatus.ResourceStatus(cgroup.CgroupStatusNone),
+			RequiredStatus:  resourcestatus.ResourceStatus(cgroup.CgroupCreated),
+
 			ExpectedResolved: false,
 		},
 		{
 			Name:             "resource created,container pull depends on resource created",
-<<<<<<< HEAD
-			TargetKnown:      apicontainer.ContainerStatusNone,
-			TargetDep:        apicontainer.ContainerPulled,
+			TargetKnown:      apicontainerstatus.ContainerStatusNone,
+			TargetDep:        apicontainerstatus.ContainerPulled,
 			DependencyKnown:  resourcestatus.ResourceStatus(cgroup.CgroupCreated),
 			RequiredStatus:   resourcestatus.ResourceStatus(cgroup.CgroupCreated),
-=======
-			TargetKnown:      apicontainerstatus.ContainerStatusNone,
-			TargetDep:        apicontainerstatus.ContainerPulled,
-			DependencyKnown:  taskresource.ResourceStatus(cgroup.CgroupCreated),
-			RequiredStatus:   taskresource.ResourceStatus(cgroup.CgroupCreated),
->>>>>>> 93367af6
 			ExpectedResolved: true,
 		},
 		{
 			Name:             "resource none,container create depends on resource created",
-<<<<<<< HEAD
-			TargetKnown:      apicontainer.ContainerStatusNone,
-			TargetDep:        apicontainer.ContainerCreated,
+			TargetKnown:      apicontainerstatus.ContainerStatusNone,
+			TargetDep:        apicontainerstatus.ContainerCreated,
 			DependencyKnown:  resourcestatus.ResourceStatus(cgroup.CgroupStatusNone),
 			RequiredStatus:   resourcestatus.ResourceStatus(cgroup.CgroupCreated),
-=======
-			TargetKnown:      apicontainerstatus.ContainerStatusNone,
-			TargetDep:        apicontainerstatus.ContainerCreated,
-			DependencyKnown:  taskresource.ResourceStatus(cgroup.CgroupStatusNone),
-			RequiredStatus:   taskresource.ResourceStatus(cgroup.CgroupCreated),
->>>>>>> 93367af6
 			ExpectedResolved: true,
 		},
 	}
