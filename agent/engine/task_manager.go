// Copyright 2014-2018 Amazon.com, Inc. or its affiliates. All Rights Reserved.
//
// Licensed under the Apache License, Version 2.0 (the "License"). You may
// not use this file except in compliance with the License. A copy of the
// License is located at
//
//	http://aws.amazon.com/apache2.0/
//
// or in the "license" file accompanying this file. This file is distributed
// on an "AS IS" BASIS, WITHOUT WARRANTIES OR CONDITIONS OF ANY KIND, either
// express or implied. See the License for the specific language governing
// permissions and limitations under the License.

package engine

import (
	"context"
	"sync"
	"time"

	"github.com/aws/amazon-ecs-agent/agent/api"
	apicontainer "github.com/aws/amazon-ecs-agent/agent/api/container"
	apierrors "github.com/aws/amazon-ecs-agent/agent/api/errors"
	apitask "github.com/aws/amazon-ecs-agent/agent/api/task"
	"github.com/aws/amazon-ecs-agent/agent/config"
	"github.com/aws/amazon-ecs-agent/agent/credentials"
	"github.com/aws/amazon-ecs-agent/agent/dockerclient/dockerapi"
	"github.com/aws/amazon-ecs-agent/agent/ecscni"
	"github.com/aws/amazon-ecs-agent/agent/engine/dependencygraph"
	"github.com/aws/amazon-ecs-agent/agent/eventstream"
	"github.com/aws/amazon-ecs-agent/agent/statechange"
	"github.com/aws/amazon-ecs-agent/agent/statemanager"
	"github.com/aws/amazon-ecs-agent/agent/taskresource"
	utilsync "github.com/aws/amazon-ecs-agent/agent/utils/sync"
	"github.com/aws/amazon-ecs-agent/agent/utils/ttime"

	"github.com/cihub/seelog"
	"github.com/pkg/errors"
)

const (
	// waitForPullCredentialsTimeout is the timeout agent trying to wait for pull
	// credentials from acs, after the timeout it will check the credentials manager
	// and start processing the task or start another round of waiting
	waitForPullCredentialsTimeout         = 1 * time.Minute
	defaultTaskSteadyStatePollInterval    = 5 * time.Minute
	stoppedSentWaitInterval               = 30 * time.Second
	maxStoppedWaitTimes                   = 72 * time.Hour / stoppedSentWaitInterval
	taskUnableToTransitionToStoppedReason = "TaskStateError: Agent could not progress task's state to stopped"
	taskUnableToCreatePlatformResources   = "TaskStateError: Agent could not create task's platform resources"
)

var (
	_stoppedSentWaitInterval       = stoppedSentWaitInterval
	_maxStoppedWaitTimes           = int(maxStoppedWaitTimes)
	taskNotWaitForSteadyStateError = errors.New("managed task: steady state check context is nil")
)

type acsTaskUpdate struct {
	apitask.TaskStatus
}

type dockerContainerChange struct {
	container *apicontainer.Container
	event     dockerapi.DockerContainerChangeEvent
}

// resourceStateChange represents the required status change after resource transition
type resourceStateChange struct {
	resource  taskresource.TaskResource
	nextState taskresource.ResourceStatus
	err       error
}

type acsTransition struct {
	seqnum        int64
	desiredStatus apitask.TaskStatus
}

// containerTransition defines the struct for a container to transition
type containerTransition struct {
	nextState      apicontainer.ContainerStatus
	actionRequired bool
	reason         error
}

// resourceTransition defines the struct for a resource to transition.
type resourceTransition struct {
	// nextState represents the next known status that the resource can move to
	nextState taskresource.ResourceStatus
	// status is the string value of nextState
	status string
	// actionRequired indicates if the transition function needs to be called for
	// the transition to be complete
	actionRequired bool
}

// managedTask is a type that is meant to manage the lifecycle of a task.
// There should be only one managed task construct for a given task arn and the
// managed task should be the only thing to modify the task's known or desired statuses.
//
// The managedTask should run serially in a single goroutine in which it reads
// messages from the two given channels and acts upon them.
// This design is chosen to allow a safe level if isolation and avoid any race
// conditions around the state of a task.
// The data sources (e.g. docker, acs) that write to the task's channels may
// block and it is expected that the managedTask listen to those channels
// almost constantly.
// The general operation should be:
//  1) Listen to the channels
//  2) On an event, update the status of the task and containers (known/desired)
//  3) Figure out if any action needs to be done. If so, do it
//  4) GOTO 1
// Item '3' obviously might lead to some duration where you are not listening
// to the channels. However, this can be solved by kicking off '3' as a
// goroutine and then only communicating the result back via the channels
// (obviously once you kick off a goroutine you give up the right to write the
// task's statuses yourself)
type managedTask struct {
	*apitask.Task
	ctx    context.Context
	cancel context.CancelFunc

	engine             *DockerTaskEngine
	cfg                *config.Config
	saver              statemanager.Saver
	credentialsManager credentials.Manager
	cniClient          ecscni.CNIClient
	taskStopWG         *utilsync.SequentialWaitGroup

	acsMessages                chan acsTransition
	dockerMessages             chan dockerContainerChange
	resourceStateChangeEvent   chan resourceStateChange
	stateChangeEvents          chan statechange.Event
	containerChangeEventStream *eventstream.EventStream

	// unexpectedStart is a once that controls stopping a container that
	// unexpectedly started one time.
	// This exists because a 'start' after a container is meant to be stopped is
	// possible under some circumstances (e.g. a timeout). However, if it
	// continues to 'start' when we aren't asking it to, let it go through in
	// case it's a user trying to debug it or in case we're fighting with another
	// thing managing the container.
	unexpectedStart sync.Once

	_time     ttime.Time
	_timeOnce sync.Once

	// steadyStatePollInterval is the duration that a managed task waits
	// once the task gets into steady state before polling the state of all of
	// the task's containers to re-evaluate if the task is still in steady state
	// This is set to defaultTaskSteadyStatePollInterval in production code.
	// This can be used by tests that are looking to ensure that the steady state
	// verification logic gets executed to set it to a low interval
	steadyStatePollInterval time.Duration
}

// newManagedTask is a method on DockerTaskEngine to create a new managedTask.
// This method must only be called when the engine.processTasks write lock is
// already held.
func (engine *DockerTaskEngine) newManagedTask(task *apitask.Task) *managedTask {
	ctx, cancel := context.WithCancel(engine.ctx)
	t := &managedTask{
		ctx:                      ctx,
		cancel:                   cancel,
		Task:                     task,
		acsMessages:              make(chan acsTransition),
		dockerMessages:           make(chan dockerContainerChange),
		resourceStateChangeEvent: make(chan resourceStateChange),
		engine:                     engine,
		cfg:                        engine.cfg,
		stateChangeEvents:          engine.stateChangeEvents,
		containerChangeEventStream: engine.containerChangeEventStream,
		saver:                   engine.saver,
		credentialsManager:      engine.credentialsManager,
		cniClient:               engine.cniClient,
		taskStopWG:              engine.taskStopGroup,
		steadyStatePollInterval: engine.taskSteadyStatePollInterval,
	}
	engine.managedTasks[task.Arn] = t
	return t
}

// overseeTask is the main goroutine of the managedTask. It runs an infinite
// loop of receiving messages and attempting to take action based on those
// messages.
func (mtask *managedTask) overseeTask() {
	// Do a single updatestatus at the beginning to create the container
	// `desiredstatus`es which are a construct of the engine used only here,
	// not present on the backend
	mtask.UpdateStatus()
	// If this was a 'state restore', send all unsent statuses
	mtask.emitCurrentStatus()

	// Wait for host resources required by this task to become available
	mtask.waitForHostResources()

	// Main infinite loop. This is where we receive messages and dispatch work.
	for {
		select {
		case <-mtask.ctx.Done():
			seelog.Infof("Managed task [%s]: parent context cancelled, exit", mtask.Arn)
			return
		default:
		}

		// If it's steadyState, just spin until we need to do work
		for mtask.steadyState() {
			mtask.waitSteady()
		}

		if !mtask.GetKnownStatus().Terminal() {
			// If we aren't terminal and we aren't steady state, we should be
			// able to move some containers along.
			seelog.Debugf("Managed task [%s]: task not steady state or terminal; progressing it",
				mtask.Arn)

			mtask.progressTask()
		}

		// If we reach this point, we've changed the task in some way.
		// Conversely, for it to spin in steady state it will have to have been
		// loaded in steady state or progressed through here, so saving here should
		// be sufficient to capture state changes.
		err := mtask.saver.Save()
		if err != nil {
			seelog.Warnf("Managed task [%s]: unable to checkpoint task's states to disk: %v",
				mtask.Arn, err)
		}

		if mtask.GetKnownStatus().Terminal() {
			break
		}
	}
	// We only break out of the above if this task is known to be stopped. Do
	// onetime cleanup here, including removing the task after a timeout
	seelog.Debugf("Managed task [%s]: task has reached stopped. Waiting for container cleanup", mtask.Arn)
	mtask.cleanupCredentials()
	if mtask.StopSequenceNumber != 0 {
		seelog.Debugf("Managed task [%s]: marking done for this sequence: %d",
			mtask.Arn, mtask.StopSequenceNumber)
		mtask.taskStopWG.Done(mtask.StopSequenceNumber)
	}
	// TODO: make this idempotent on agent restart
	go mtask.releaseIPInIPAM()
	mtask.cleanupTask(mtask.cfg.TaskCleanupWaitDuration)
}

// emitCurrentStatus emits a container event for every container and a task
// event for the task
func (mtask *managedTask) emitCurrentStatus() {
	for _, container := range mtask.Containers {
		mtask.emitContainerEvent(mtask.Task, container, "")
	}
	mtask.emitTaskEvent(mtask.Task, "")
}

// waitForHostResources waits for host resources to become available to start
// the task. This involves waiting for previous stops to complete so the
// resources become free.
func (mtask *managedTask) waitForHostResources() {
	if mtask.StartSequenceNumber == 0 {
		// This is the first transition on this host. No need to wait
		return
	}
	if mtask.GetDesiredStatus().Terminal() {
		// Task's desired status is STOPPED. No need to wait in this case either
		return
	}

	seelog.Infof("Managed task [%s]: waiting for any previous stops to complete. Sequence number: %d",
		mtask.Arn, mtask.StartSequenceNumber)

	othersStoppedCtx, cancel := context.WithCancel(mtask.ctx)
	defer cancel()

	go func() {
		mtask.taskStopWG.Wait(mtask.StartSequenceNumber)
		cancel()
	}()

	for !mtask.waitEvent(othersStoppedCtx.Done()) {
		if mtask.GetDesiredStatus().Terminal() {
			// If we end up here, that means we received a start then stop for this
			// task before a task that was expected to stop before it could
			// actually stop
			break
		}
	}
	seelog.Infof("Managed task [%s]: wait over; ready to move towards status: %s",
		mtask.Arn, mtask.GetDesiredStatus().String())
}

// waitSteady waits for a task to leave steady-state by waiting for a new
// event, or a timeout.
func (mtask *managedTask) waitSteady() {
	seelog.Infof("Managed task [%s]: task at steady state: %s", mtask.Arn, mtask.GetKnownStatus().String())

	timeoutCtx, cancel := context.WithTimeout(mtask.ctx, mtask.steadyStatePollInterval)
	defer cancel()
	timedOut := mtask.waitEvent(timeoutCtx.Done())

	if timedOut {
		seelog.Debugf("Managed task [%s]: checking to make sure it's still at steadystate", mtask.Arn)
		go mtask.engine.checkTaskState(mtask.Task)
	}
}

// steadyState returns if the task is in a steady state. Steady state is when task's desired
// and known status are both RUNNING
func (mtask *managedTask) steadyState() bool {
	taskKnownStatus := mtask.GetKnownStatus()
	return taskKnownStatus == apitask.TaskRunning && taskKnownStatus >= mtask.GetDesiredStatus()
}

// cleanupCredentials removes credentials for a stopped task
func (mtask *managedTask) cleanupCredentials() {
	taskCredentialsID := mtask.GetCredentialsID()
	if taskCredentialsID != "" {
		mtask.credentialsManager.RemoveCredentials(taskCredentialsID)
	}
}

// waitEvent waits for any event to occur. If an event occurs, the appropriate
// handler is called. Generally the stopWaiting arg is the context's Done
// channel. When the Done channel is signalled by the context, waitEvent will
// return true.
func (mtask *managedTask) waitEvent(stopWaiting <-chan struct{}) bool {
	seelog.Debugf("Managed task [%s]: waiting for event for task", mtask.Arn)
	select {
	case acsTransition := <-mtask.acsMessages:
		seelog.Debugf("Managed task [%s]: got acs event", mtask.Arn)
		mtask.handleDesiredStatusChange(acsTransition.desiredStatus, acsTransition.seqnum)
		return false
	case dockerChange := <-mtask.dockerMessages:
		seelog.Debugf("Managed task [%s]: got container [%s] event: [%s]",
			mtask.Arn, dockerChange.container.Name, dockerChange.event.Status.String())
		mtask.handleContainerChange(dockerChange)
		return false
	case resChange := <-mtask.resourceStateChangeEvent:
		res := resChange.resource
		seelog.Debugf("Managed task [%s]: got resource [%s] event: [%s]",
			mtask.Arn, res.GetName(), res.StatusString(resChange.nextState))
		mtask.handleResourceStateChange(resChange)
		return false
	case <-stopWaiting:
		seelog.Debugf("Managed task [%s]: no longer waiting", mtask.Arn)
		return true
	}
}

// handleDesiredStatusChange updates the desired status on the task. Updates
// only occur if the new desired status is "compatible" (farther along than the
// current desired state); "redundant" (less-than or equal desired states) are
// ignored and dropped.
func (mtask *managedTask) handleDesiredStatusChange(desiredStatus apitask.TaskStatus, seqnum int64) {
	// Handle acs message changes this task's desired status to whatever
	// acs says it should be if it is compatible
	seelog.Debugf("Managed task [%s]: new acs transition to: %s; sequence number: %d; task stop sequence number: %d",
		mtask.Arn, desiredStatus.String(), seqnum, mtask.StopSequenceNumber)
	if desiredStatus <= mtask.GetDesiredStatus() {
		seelog.Debugf("Managed task [%s]: redundant task transition from [%s] to [%s], ignoring",
			mtask.Arn, mtask.GetDesiredStatus().String(), desiredStatus.String())
		return
	}
	if desiredStatus == apitask.TaskStopped && seqnum != 0 && mtask.GetStopSequenceNumber() == 0 {
		seelog.Debugf("Managed task [%s]: task moving to stopped, adding to stopgroup with sequence number: %d",
			mtask.Arn, seqnum)
		mtask.SetStopSequenceNumber(seqnum)
		mtask.taskStopWG.Add(seqnum, 1)
	}
	mtask.SetDesiredStatus(desiredStatus)
	mtask.UpdateDesiredStatus()
}

// handleContainerChange updates a container's known status. If the message
// contains any interesting information (like exit codes or ports), they are
// propagated.
func (mtask *managedTask) handleContainerChange(containerChange dockerContainerChange) {
	// locate the container
	container := containerChange.container
	found := mtask.isContainerFound(container)
	if !found {
		seelog.Criticalf("Managed task [%s]: state error; invoked with another task's container [%s]!",
			mtask.Arn, container.Name)
		return
	}

	event := containerChange.event
	seelog.Debugf("Managed task [%s]: handling container change [%v] for container [%s]",
		mtask.Arn, event, container.Name)

	// If this is a backwards transition stopped->running, the first time set it
	// to be known running so it will be stopped. Subsequently ignore these backward transitions
	containerKnownStatus := container.GetKnownStatus()
	mtask.handleStoppedToRunningContainerTransition(event.Status, container)
	if event.Status <= containerKnownStatus {
		seelog.Infof("Managed task [%s]: redundant container state change. %s to %s, but already %s",
			mtask.Arn, container.Name, event.Status.String(), containerKnownStatus.String())
		return
	}

	// Update the container to be known
	currentKnownStatus := containerKnownStatus
	container.SetKnownStatus(event.Status)
	updateContainerMetadata(&event.DockerContainerMetadata, container, mtask.Task)

	if event.Error != nil {
		proceedAnyway := mtask.handleEventError(containerChange, currentKnownStatus)
		if !proceedAnyway {
			return
		}
	}

	// Update the container health status
	if container.HealthStatusShouldBeReported() {
		container.SetHealthStatus(event.Health)
	}

	mtask.RecordExecutionStoppedAt(container)
	seelog.Debugf("Managed task [%s]: sending container change event to tcs, container: [%s(%s)], status: %s",
		mtask.Arn, container.Name, event.DockerID, event.Status.String())
	err := mtask.containerChangeEventStream.WriteToEventStream(event)
	if err != nil {
		seelog.Warnf("Managed task [%s]: failed to write container [%s] change event to tcs event stream: %v",
			mtask.Arn, container.Name, err)
	}

	mtask.emitContainerEvent(mtask.Task, container, "")
	if mtask.UpdateStatus() {
		seelog.Debugf("Managed task [%s]: container change also resulted in task change [%s]: [%s]",
			mtask.Arn, container.Name, mtask.GetDesiredStatus().String())
		// If knownStatus changed, let it be known
		mtask.emitTaskEvent(mtask.Task, "")
	}
	seelog.Debugf("Managed task [%s]: container change also resulted in task change [%s]: [%s]",
		mtask.Arn, container.Name, mtask.GetDesiredStatus().String())
}

// handleResourceStateChange attempts to update resource's known status depending on
// the current status and errors during transition
func (mtask *managedTask) handleResourceStateChange(resChange resourceStateChange) {
	// locate the resource
	res := resChange.resource
	if !mtask.isResourceFound(res) {
		seelog.Criticalf("Managed task [%s]: state error; invoked with another task's resource [%s]",
			mtask.Arn, res.GetName())
		return
	}

	status := resChange.nextState
	err := resChange.err
	currentKnownStatus := res.GetKnownStatus()

	if status <= currentKnownStatus {
		seelog.Infof("Managed task [%s]: redundant resource state change. %s to %s, but already %s",
			mtask.Arn, res.GetName(), res.StatusString(status), res.StatusString(currentKnownStatus))
		return
	}

	if err == nil {
		res.SetKnownStatus(status)
		mtask.engine.saver.Save()
		return
	}
	seelog.Debugf("Managed task [%s]: error while transitioning resource %s to %s: %v",
		mtask.Arn, res.GetName(), res.StatusString(status), err)
	if status == res.SteadyState() {
		seelog.Errorf("Managed task [%s]: error while creating resource %s, setting the task's desired status to STOPPED",
			mtask.Arn, res.GetName())
		mtask.SetDesiredStatus(apitask.TaskStopped)
		mtask.engine.saver.Save()
	}
}

func (mtask *managedTask) emitResourceChange(change resourceStateChange) {
	if mtask.ctx.Err() != nil {
		seelog.Infof("Managed task [%s]: unable to emit resource state change due to closed context: %v",
			mtask.Arn, mtask.ctx.Err())
	}
	mtask.resourceStateChangeEvent <- change
}

func (mtask *managedTask) emitTaskEvent(task *apitask.Task, reason string) {
	event, err := api.NewTaskStateChangeEvent(task, reason)
	if err != nil {
		seelog.Infof("Managed task [%s]: unable to create task state change event [%s]: %v",
			task.Arn, reason, err)
		return
	}

	seelog.Infof("Managed task [%s]: sending task change event [%s]", mtask.Arn, event.String())
	mtask.stateChangeEvents <- event
	seelog.Infof("Managed task [%s]: sent task change event [%s]", mtask.Arn, event.String())
}

// emitContainerEvent passes a given event up through the containerEvents channel if necessary.
// It will omit events the backend would not process and will perform best-effort deduplication of events.
func (mtask *managedTask) emitContainerEvent(task *apitask.Task, cont *apicontainer.Container, reason string) {
	event, err := api.NewContainerStateChangeEvent(task, cont, reason)
	if err != nil {
		seelog.Debugf("Managed task [%s]: unable to create state change event for container [%s]: %v",
			task.Arn, cont.Name, err)
		return
	}

	seelog.Infof("Managed task [%s]: sending container change event [%s]: %s",
		mtask.Arn, cont.Name, event.String())
	mtask.stateChangeEvents <- event
	seelog.Infof("Managed task [%s]: sent container change event [%s]: %s",
		mtask.Arn, cont.Name, event.String())
}

func (mtask *managedTask) emitDockerContainerChange(change dockerContainerChange) {
	if mtask.ctx.Err() != nil {
		seelog.Infof("Managed task [%s]: unable to emit docker container change due to closed context: %v",
			mtask.Arn, mtask.ctx.Err())
	}
	mtask.dockerMessages <- change
}

func (mtask *managedTask) emitACSTransition(transition acsTransition) {
	if mtask.ctx.Err() != nil {
		seelog.Infof("Managed task [%s]: unable to emit acs transition due to closed context: %v",
			mtask.Arn, mtask.ctx.Err())
	}
	mtask.acsMessages <- transition
}

func (mtask *managedTask) isContainerFound(container *apicontainer.Container) bool {
	found := false
	for _, c := range mtask.Containers {
		if container == c {
			found = true
			break
		}
	}
	return found
}

func (mtask *managedTask) isResourceFound(res taskresource.TaskResource) bool {
	for _, r := range mtask.GetResources() {
		if res.GetName() == r.GetName() {
			return true
		}
	}
	return false
}

// releaseIPInIPAM releases the ip used by the task for awsvpc
func (mtask *managedTask) releaseIPInIPAM() {
	if mtask.ENI == nil {
		return
	}
	seelog.Infof("Managed task [%s]: IPAM releasing ip for task eni", mtask.Arn)

	cfg, err := mtask.BuildCNIConfig()
	if err != nil {
		seelog.Warnf("Managed task [%s]: failed to release ip; unable to build cni configuration: %v",
			mtask.Arn, err)
		return
	}
	err = mtask.cniClient.ReleaseIPResource(cfg)
	if err != nil {
		seelog.Warnf("Managed task [%s]: failed to release ip; IPAM error: %v",
			mtask.Arn, err)
		return
	}
}

// handleStoppedToRunningContainerTransition detects a "backwards" container
// transition where a known-stopped container is found to be running again and
// handles it.
func (mtask *managedTask) handleStoppedToRunningContainerTransition(status apicontainer.ContainerStatus, container *apicontainer.Container) {
	containerKnownStatus := container.GetKnownStatus()
	if status > containerKnownStatus {
		// Event status is greater than container's known status.
		// This is not a backward transition, return
		return
	}
	if containerKnownStatus != apicontainer.ContainerStopped {
		// Container's known status is not STOPPED. Nothing to do here.
		return
	}
	if !status.IsRunning() {
		// Container's 'to' transition was not either of RUNNING or RESOURCES_PROVISIONED
		// states. Nothing to do in this case as well
		return
	}
	// If the container becomes running after we've stopped it (possibly
	// because we got an error running it and it ran anyways), the first time
	// update it to 'known running' so that it will be driven back to stopped
	mtask.unexpectedStart.Do(func() {
		seelog.Warnf("Managed task [%s]: stopped container [%s] came back; re-stopping it once",
			mtask.Arn, container.Name)
		go mtask.engine.transitionContainer(mtask.Task, container, apicontainer.ContainerStopped)
		// This will not proceed afterwards because status <= knownstatus below
	})
}

// handleEventError handles a container change event error and decides whether
// we should proceed to transition the container
func (mtask *managedTask) handleEventError(containerChange dockerContainerChange, currentKnownStatus apicontainer.ContainerStatus) bool {
	container := containerChange.container
	event := containerChange.event
	if container.ApplyingError == nil {
		container.ApplyingError = apierrors.NewNamedError(event.Error)
	}
	switch event.Status {
	// event.Status is the desired container transition from container's known status
	// (* -> event.Status)
<<<<<<< HEAD
	case api.ContainerPulled:
		// If the agent pull behavior is always or once, we receive the error because
		// the image pull fails, the task should fail. If we don't fail task here,
		// then the cached image will probably be used for creating container, and we
		// don't want to use cached image for both cases.
		if mtask.cfg.ImagePullBehavior == config.ImagePullAlwaysBehavior ||
			mtask.cfg.ImagePullBehavior == config.ImagePullOnceBehavior {
			seelog.Errorf("Managed task [%s]: error while pulling image %s for container %s , moving task to STOPPED: %v",
				mtask.Arn, container.Image, container.Name, event.Error)
			// The task should be stopped regardless of whether this container is
			// essential or non-essential.
			mtask.SetDesiredStatus(api.TaskStopped)
			return false
		}
		// If the agent pull behavior is prefer-cached, we receive the error because
		// the image pull fails and there is no cached image in local, we don't make
		// the task fail here, will let create container handle it instead.
		// If the agent pull behavior is default, use local image cache directly,
		// assuming it exists.
		seelog.Errorf("Managed task [%s]: error while pulling container %s and image %s, will try to run anyway: %v",
			mtask.Arn, container.Name, container.Image, event.Error)
=======
	case apicontainer.ContainerPulled:
		// Container's desired transition was to 'PULLED'. A failure to pull might
		// not be fatal if e.g. the image already exists.
		seelog.Errorf("Managed task [%s]: Error while pulling container %s, will try to run anyway: %v",
			mtask.Arn, container.Name, event.Error)
>>>>>>> aba7fa52
		// proceed anyway
		return true
	case apicontainer.ContainerStopped:
		// Container's desired transition was to 'STOPPED'
		return mtask.handleContainerStoppedTransitionError(event, container, currentKnownStatus)
	case apicontainer.ContainerStatusNone:
		fallthrough
	case apicontainer.ContainerCreated:
		// No need to explicitly stop containers if this is a * -> NONE/CREATED transition
		seelog.Warnf("Managed task [%s]: error creating container [%s]; marking its desired status as STOPPED: %v",
			mtask.Arn, container.Name, event.Error)
		container.SetKnownStatus(currentKnownStatus)
		container.SetDesiredStatus(apicontainer.ContainerStopped)
		return false
	default:
		// If this is a * -> RUNNING / RESOURCES_PROVISIONED transition, we need to stop
		// the container.
		seelog.Warnf("Managed task [%s]: error starting/provisioning container[%s]; marking its desired status as STOPPED: %v",
			mtask.Arn, container.Name, event.Error)
		container.SetKnownStatus(currentKnownStatus)
		container.SetDesiredStatus(apicontainer.ContainerStopped)
		errorName := event.Error.ErrorName()
		if errorName == dockerapi.DockerTimeoutErrorName || errorName == dockerapi.CannotInspectContainerErrorName {
			// If there's an error with inspecting the container or in case of timeout error,
			// we'll also assume that the container has transitioned to RUNNING and issue
			// a stop. See #1043 for details
			seelog.Warnf("Managed task [%s]: forcing container [%s] to stop",
				mtask.Arn, container.Name)
			go mtask.engine.transitionContainer(mtask.Task, container, apicontainer.ContainerStopped)
		}
		// Container known status not changed, no need for further processing
		return false
	}
}

// handleContainerStoppedTransitionError handles an error when transitioning a container to
// STOPPED. It returns a boolean indicating whether the tak can continue with updating its
// state
func (mtask *managedTask) handleContainerStoppedTransitionError(event dockerapi.DockerContainerChangeEvent,
	container *apicontainer.Container,
	currentKnownStatus apicontainer.ContainerStatus) bool {
	// If we were trying to transition to stopped and had a timeout error
	// from docker, reset the known status to the current status and return
	// This ensures that we don't emit a containerstopped event; a
	// terminal container event from docker event stream will instead be
	// responsible for the transition. Alternatively, the steadyState check
	// could also trigger the progress and have another go at stopping the
	// container
	if event.Error.ErrorName() == dockerapi.DockerTimeoutErrorName {
		seelog.Infof("Managed task [%s]: '%s' error stopping container [%s]. Ignoring state change: %v",
			mtask.Arn, dockerapi.DockerTimeoutErrorName, container.Name, event.Error.Error())
		container.SetKnownStatus(currentKnownStatus)
		return false
	}
	// If docker returned a transient error while trying to stop a container,
	// reset the known status to the current status and return
	cannotStopContainerError, ok := event.Error.(cannotStopContainerError)
	if ok && cannotStopContainerError.IsRetriableError() {
		seelog.Infof("Managed task [%s]: error stopping the container [%s]. Ignoring state change: %v",
			mtask.Arn, container.Name, cannotStopContainerError.Error())
		container.SetKnownStatus(currentKnownStatus)
		return false
	}

	// If we were trying to transition to stopped and had an error, we
	// clearly can't just continue trying to transition it to stopped
	// again and again. In this case, assume it's stopped (or close
	// enough) and get on with it
	// This can happen in cases where the container we tried to stop
	// was already stopped or did not exist at all.
	seelog.Warnf("Managed task [%s]: 'docker stop' for container [%s] returned %s: %s",
		mtask.Arn, container.Name, event.Error.ErrorName(), event.Error.Error())
	container.SetKnownStatus(apicontainer.ContainerStopped)
	container.SetDesiredStatus(apicontainer.ContainerStopped)
	return true
}

// progressTask tries to step forwards all containers and resources that are able to be
// transitioned in the task's current state.
// It will continue listening to events from all channels while it does so, but
// none of those changes will be acted upon until this set of requests to
// docker completes.
// Container changes may also prompt the task status to change as well.
func (mtask *managedTask) progressTask() {
	seelog.Debugf("Managed task [%s]: progressing containers and resources in task", mtask.Arn)
	// max number of transitions length to ensure writes will never block on
	// these and if we exit early transitions can exit the goroutine and it'll
	// get GC'd eventually
	resources := mtask.GetResources()
	transitionChange := make(chan struct{}, len(mtask.Containers)+len(resources))
	transitionChangeEntity := make(chan string, len(mtask.Containers)+len(resources))

	// startResourceTransitions should always be called before startContainerTransitions,
	// else it might result in a state where none of the containers can transition and
	// task may be moved to stopped.
	// anyResourceTransition is set to true when transition function needs to be called or
	// known status can be changed
	anyResourceTransition, resTransitions := mtask.startResourceTransitions(
		func(resource taskresource.TaskResource, nextStatus taskresource.ResourceStatus) {
			mtask.transitionResource(resource, nextStatus)
			transitionChange <- struct{}{}
			transitionChangeEntity <- resource.GetName()
		})

	anyContainerTransition, contTransitions, reasons := mtask.startContainerTransitions(
		func(container *apicontainer.Container, nextStatus apicontainer.ContainerStatus) {
			mtask.engine.transitionContainer(mtask.Task, container, nextStatus)
			transitionChange <- struct{}{}
			transitionChangeEntity <- container.Name
		})

	if !anyContainerTransition && !anyResourceTransition {
		if !mtask.waitForExecutionCredentialsFromACS(reasons) {
			mtask.onContainersUnableToTransitionState()
		}
		return
	}

	// combine the resource and container transitions
	transitions := make(map[string]string)
	for k, v := range resTransitions {
		transitions[k] = v
	}
	for k, v := range contTransitions {
		transitions[k] = v.String()
	}

	// We've kicked off one or more transitions, wait for them to
	// complete, but keep reading events as we do. in fact, we have to for
	// transitions to complete
	mtask.waitForTransition(transitions, transitionChange, transitionChangeEntity)
	// update the task status
	changed := mtask.UpdateStatus()
	if changed {
		seelog.Debugf("Managed task [%s]: container or resource change also resulted in task change", mtask.Arn)
		// If knownStatus changed, let it be known
		mtask.emitTaskEvent(mtask.Task, "")
	}
}

// waitForExecutionCredentialsFromACS checks if the container that can't be transitioned
// was caused by waiting for credentials and start waiting
func (mtask *managedTask) waitForExecutionCredentialsFromACS(reasons []error) bool {
	for _, reason := range reasons {
		if reason == dependencygraph.CredentialsNotResolvedErr {
			seelog.Debugf("Managed task [%s]: waiting for credentials to pull from ECR", mtask.Arn)

			timeoutCtx, timeoutCancel := context.WithTimeout(mtask.ctx, waitForPullCredentialsTimeout)
			defer timeoutCancel()

			timedOut := mtask.waitEvent(timeoutCtx.Done())
			if timedOut {
				seelog.Debugf("Managed task [%s]: timed out waiting for acs credentials message", mtask.Arn)
			}
			return true
		}
	}
	return false
}

// startContainerTransitions steps through each container in the task and calls
// the passed transition function when a transition should occur.
func (mtask *managedTask) startContainerTransitions(transitionFunc containerTransitionFunc) (bool, map[string]apicontainer.ContainerStatus, []error) {
	anyCanTransition := false
	var reasons []error
	transitions := make(map[string]apicontainer.ContainerStatus)
	for _, cont := range mtask.Containers {
		transition := mtask.containerNextState(cont)
		if transition.reason != nil {
			// container can't be transitioned
			reasons = append(reasons, transition.reason)
			continue
		}

		// If the container is already in a transition, skip
		if transition.actionRequired && !cont.SetAppliedStatus(transition.nextState) {
			// At least one container is able to be moved forwards, so we're not deadlocked
			anyCanTransition = true
			continue
		}

		// At least one container is able to be moved forwards, so we're not deadlocked
		anyCanTransition = true

		if !transition.actionRequired {
			// Updating the container status without calling any docker API, send in
			// a goroutine so that it won't block here before the waitForContainerTransition
			// was called after this function. And all the events sent to mtask.dockerMessages
			// will be handled by handleContainerChange.
			go func(cont *apicontainer.Container, status apicontainer.ContainerStatus) {
				mtask.dockerMessages <- dockerContainerChange{
					container: cont,
					event: dockerapi.DockerContainerChangeEvent{
						Status: status,
					},
				}
			}(cont, transition.nextState)
			continue
		}
		transitions[cont.Name] = transition.nextState
		go transitionFunc(cont, transition.nextState)
	}

	return anyCanTransition, transitions, reasons
}

// startResourceTransitions steps through each resource in the task and calls
// the passed transition function when a transition should occur
func (mtask *managedTask) startResourceTransitions(transitionFunc resourceTransitionFunc) (bool, map[string]string) {
	anyCanTransition := false
	transitions := make(map[string]string)
	for _, res := range mtask.GetResources() {
		knownStatus := res.GetKnownStatus()
		desiredStatus := res.GetDesiredStatus()
		if knownStatus >= desiredStatus {
			seelog.Debugf("Managed task [%s]: resource [%s] has already transitioned to or beyond the desired status %s; current known is %s",
				mtask.Arn, res.GetName(), res.StatusString(desiredStatus), res.StatusString(knownStatus))
			continue
		}
		anyCanTransition = true
		transition := mtask.resourceNextState(res)
		// If the resource is already in a transition, skip
		if transition.actionRequired && !res.SetAppliedStatus(transition.nextState) {
			// At least one resource is able to be moved forwards, so we're not deadlocked
			continue
		}
		if !transition.actionRequired {
			// no action is required for the transition, just set the known status without
			// calling any transition function
			go mtask.emitResourceChange(resourceStateChange{
				resource:  res,
				nextState: transition.nextState,
				err:       nil,
			})
			continue
		}
		// At least one resource is able to be move forwards, so we're not deadlocked
		transitions[res.GetName()] = transition.status
		go transitionFunc(res, transition.nextState)
	}
	return anyCanTransition, transitions
}

// transitionResource calls applyResourceState, and then notifies the managed
// task of the change. transitionResource is called by progressTask
func (mtask *managedTask) transitionResource(resource taskresource.TaskResource,
	to taskresource.ResourceStatus) {
	err := mtask.applyResourceState(resource, to)

	if mtask.engine.isTaskManaged(mtask.Arn) {
		mtask.emitResourceChange(resourceStateChange{
			resource:  resource,
			nextState: to,
			err:       err,
		})
	}
}

// applyResourceState moves the resource to the given state by calling the
// function defined in the transitionFunctionMap for the state
func (mtask *managedTask) applyResourceState(resource taskresource.TaskResource,
	nextState taskresource.ResourceStatus) error {
	resName := resource.GetName()
	resStatus := resource.StatusString(nextState)
	err := resource.ApplyTransition(nextState)
	if err != nil {
		seelog.Infof("Managed task [%s]: error transitioning resource [%s] to [%s]: %v",
			mtask.Arn, resName, resStatus, err)
		return err
	}
	seelog.Debugf("Managed task [%s]: transitioned resource [%s] to [%s]",
		mtask.Arn, resName, resStatus)
	return nil
}

type containerTransitionFunc func(container *apicontainer.Container, nextStatus apicontainer.ContainerStatus)

type resourceTransitionFunc func(resource taskresource.TaskResource, nextStatus taskresource.ResourceStatus)

// containerNextState determines the next state a container should go to.
// It returns a transition struct including the information:
// * container state it should transition to,
// * a bool indicating whether any action is required
// * an error indicating why this transition can't happen
//
// 'Stopped, false, ""' -> "You can move it to known stopped, but you don't have to call a transition function"
// 'Running, true, ""' -> "You can move it to running and you need to call the transition function"
// 'None, false, containerDependencyNotResolved' -> "This should not be moved; it has unresolved dependencies;"
//
// Next status is determined by whether the known and desired statuses are
// equal, the next numerically greater (iota-wise) status, and whether
// dependencies are fully resolved.
func (mtask *managedTask) containerNextState(container *apicontainer.Container) *containerTransition {
	containerKnownStatus := container.GetKnownStatus()
	containerDesiredStatus := container.GetDesiredStatus()

	if containerKnownStatus == containerDesiredStatus {
		seelog.Debugf("Managed task [%s]: container [%s] at desired status: %s",
			mtask.Arn, container.Name, containerDesiredStatus.String())
		return &containerTransition{
			nextState:      apicontainer.ContainerStatusNone,
			actionRequired: false,
			reason:         dependencygraph.ContainerPastDesiredStatusErr,
		}
	}

	if containerKnownStatus > containerDesiredStatus {
		seelog.Debugf("Managed task [%s]: container [%s] has already transitioned beyond desired status(%s): %s",
			mtask.Arn, container.Name, containerKnownStatus.String(), containerDesiredStatus.String())
		return &containerTransition{
			nextState:      apicontainer.ContainerStatusNone,
			actionRequired: false,
			reason:         dependencygraph.ContainerPastDesiredStatusErr,
		}
	}
	if err := dependencygraph.DependenciesAreResolved(container, mtask.Containers,
		mtask.Task.GetExecutionCredentialsID(), mtask.credentialsManager, mtask.GetResources()); err != nil {
		seelog.Debugf("Managed task [%s]: can't apply state to container [%s] yet due to unresolved dependencies: %v",
			mtask.Arn, container.Name, err)
		return &containerTransition{
			nextState:      apicontainer.ContainerStatusNone,
			actionRequired: false,
			reason:         err,
		}
	}

	var nextState apicontainer.ContainerStatus
	if container.DesiredTerminal() {
		nextState = apicontainer.ContainerStopped
		// It's not enough to just check if container is in steady state here
		// we should really check if >= RUNNING <= STOPPED
		if !container.IsRunning() {
			// If it's not currently running we do not need to do anything to make it become stopped.
			return &containerTransition{
				nextState:      nextState,
				actionRequired: false,
			}
		}
	} else {
		nextState = container.GetNextKnownStateProgression()
	}
	return &containerTransition{
		nextState:      nextState,
		actionRequired: true,
	}
}

func (mtask *managedTask) resourceNextState(resource taskresource.TaskResource) *resourceTransition {
	if resource.DesiredTerminal() {
		nextState := resource.TerminalStatus()
		return &resourceTransition{
			nextState:      nextState,
			status:         resource.StatusString(nextState),
			actionRequired: false, // since resource cleanup will be done while sweeping task
		}
	}
	nextState := resource.NextKnownState()
	return &resourceTransition{
		nextState:      nextState,
		status:         resource.StatusString(nextState),
		actionRequired: true,
	}
}

func (mtask *managedTask) onContainersUnableToTransitionState() {
	seelog.Criticalf("Managed task [%s]: task in a bad state; it's not steadystate but no containers want to transition",
		mtask.Arn)
	if mtask.GetDesiredStatus().Terminal() {
		// Ack, really bad. We want it to stop but the containers don't think
		// that's possible. let's just break out and hope for the best!
<<<<<<< HEAD
		seelog.Criticalf("Managed task [%s]: the state is so bad that we're just giving up on it", mtask.Arn)
		mtask.SetKnownStatus(api.TaskStopped)
=======
		seelog.Criticalf("Managed task [%s]: The state is so bad that we're just giving up on it", mtask.Arn)
		mtask.SetKnownStatus(apitask.TaskStopped)
>>>>>>> aba7fa52
		mtask.emitTaskEvent(mtask.Task, taskUnableToTransitionToStoppedReason)
		// TODO we should probably panic here
	} else {
		seelog.Criticalf("Managed task [%s]: moving task to stopped due to bad state", mtask.Arn)
		mtask.handleDesiredStatusChange(apitask.TaskStopped, 0)
	}
}

func (mtask *managedTask) waitForTransition(transitions map[string]string,
	transition <-chan struct{},
	transitionChangeEntity <-chan string) {
	// There could be multiple transitions, but we just need to wait for one of them
	// to ensure that there is at least one container or resource can be processed in the next
	// progressTask call. This is done by waiting for one transition/acs/docker message.
	if !mtask.waitEvent(transition) {
		seelog.Debugf("Managed task [%s]: received non-transition events", mtask.Arn)
		return
	}
	transitionedEntity := <-transitionChangeEntity
	seelog.Debugf("Managed task [%s]: transition for [%s] finished",
		mtask.Arn, transitionedEntity)
	delete(transitions, transitionedEntity)
	seelog.Debugf("Managed task [%s]: still waiting for: %v", mtask.Arn, transitions)
}

func (mtask *managedTask) time() ttime.Time {
	mtask._timeOnce.Do(func() {
		if mtask._time == nil {
			mtask._time = &ttime.DefaultTime{}
		}
	})
	return mtask._time
}

func (mtask *managedTask) cleanupTask(taskStoppedDuration time.Duration) {
	cleanupTimeDuration := mtask.GetKnownStatusTime().Add(taskStoppedDuration).Sub(ttime.Now())
	// There is a potential deadlock here if cleanupTime is negative. Ignore the computed
	// value in this case in favor of the default config value.
	if cleanupTimeDuration < 0 {
		seelog.Debugf("Managed task [%s]: Cleanup Duration is too short. Resetting to: %s",
			mtask.Arn, config.DefaultTaskCleanupWaitDuration.String())
		cleanupTimeDuration = config.DefaultTaskCleanupWaitDuration
	}
	cleanupTime := mtask.time().After(cleanupTimeDuration)
	cleanupTimeBool := make(chan struct{})
	go func() {
		<-cleanupTime
		cleanupTimeBool <- struct{}{}
		close(cleanupTimeBool)
	}()
	// wait for the cleanup time to elapse, signalled by cleanupTimeBool
	for !mtask.waitEvent(cleanupTimeBool) {
	}

	// wait for apitask.TaskStopped to be sent
	ok := mtask.waitForStopReported()
	if !ok {
		seelog.Errorf("Managed task [%s]: aborting cleanup for task as it is not reported as stopped. SentStatus: %s",
			mtask.Arn, mtask.GetSentStatus().String())
		return
	}

	seelog.Infof("Managed task [%s]: cleaning up task's containers and data", mtask.Arn)

	// For the duration of this, simply discard any task events; this ensures the
	// speedy processing of other events for other tasks
	// discard events while the task is being removed from engine state
	go mtask.discardEvents()
	mtask.engine.sweepTask(mtask.Task)
	mtask.engine.deleteTask(mtask.Task)

	// The last thing to do here is to cancel the context, which should cancel
	// all outstanding go routines associated with this managed task.
	mtask.cancel()
}

func (mtask *managedTask) discardEvents() {
	for {
		select {
		case <-mtask.dockerMessages:
		case <-mtask.acsMessages:
		case <-mtask.resourceStateChangeEvent:
		case <-mtask.ctx.Done():
			// The task has been cancelled. No need to process any more
			// events
			close(mtask.dockerMessages)
			close(mtask.acsMessages)
			close(mtask.resourceStateChangeEvent)
			return
		}
	}
}

// waitForStopReported will wait for the task to be reported stopped and return true, or will time-out and return false.
// Messages on the mtask.dockerMessages and mtask.acsMessages channels will be handled while this function is waiting.
func (mtask *managedTask) waitForStopReported() bool {
	stoppedSentBool := make(chan struct{})
	taskStopped := false
	go func() {
		for i := 0; i < _maxStoppedWaitTimes; i++ {
			// ensure that we block until apitask.TaskStopped is actually sent
			sentStatus := mtask.GetSentStatus()
			if sentStatus >= apitask.TaskStopped {
				taskStopped = true
				break
			}
			seelog.Warnf("Managed task [%s]: blocking cleanup until the task has been reported stopped. SentStatus: %s (%d/%d)",
				mtask.Arn, sentStatus.String(), i+1, _maxStoppedWaitTimes)
			mtask._time.Sleep(_stoppedSentWaitInterval)
		}
		stoppedSentBool <- struct{}{}
		close(stoppedSentBool)
	}()
	// wait for apitask.TaskStopped to be sent
	for !mtask.waitEvent(stoppedSentBool) {
	}
	return taskStopped
}<|MERGE_RESOLUTION|>--- conflicted
+++ resolved
@@ -609,7 +609,6 @@
 	switch event.Status {
 	// event.Status is the desired container transition from container's known status
 	// (* -> event.Status)
-<<<<<<< HEAD
 	case api.ContainerPulled:
 		// If the agent pull behavior is always or once, we receive the error because
 		// the image pull fails, the task should fail. If we don't fail task here,
@@ -631,13 +630,6 @@
 		// assuming it exists.
 		seelog.Errorf("Managed task [%s]: error while pulling container %s and image %s, will try to run anyway: %v",
 			mtask.Arn, container.Name, container.Image, event.Error)
-=======
-	case apicontainer.ContainerPulled:
-		// Container's desired transition was to 'PULLED'. A failure to pull might
-		// not be fatal if e.g. the image already exists.
-		seelog.Errorf("Managed task [%s]: Error while pulling container %s, will try to run anyway: %v",
-			mtask.Arn, container.Name, event.Error)
->>>>>>> aba7fa52
 		// proceed anyway
 		return true
 	case apicontainer.ContainerStopped:
@@ -1008,13 +1000,8 @@
 	if mtask.GetDesiredStatus().Terminal() {
 		// Ack, really bad. We want it to stop but the containers don't think
 		// that's possible. let's just break out and hope for the best!
-<<<<<<< HEAD
-		seelog.Criticalf("Managed task [%s]: the state is so bad that we're just giving up on it", mtask.Arn)
-		mtask.SetKnownStatus(api.TaskStopped)
-=======
 		seelog.Criticalf("Managed task [%s]: The state is so bad that we're just giving up on it", mtask.Arn)
 		mtask.SetKnownStatus(apitask.TaskStopped)
->>>>>>> aba7fa52
 		mtask.emitTaskEvent(mtask.Task, taskUnableToTransitionToStoppedReason)
 		// TODO we should probably panic here
 	} else {
