// +build !windows,functional

// Copyright 2014-2017 Amazon.com, Inc. or its affiliates. All Rights Reserved.
//
// Licensed under the Apache License, Version 2.0 (the "License"). You may
// not use this file except in compliance with the License. A copy of the
// License is located at
//
//	http://aws.amazon.com/apache2.0/
//
// or in the "license" file accompanying this file. This file is distributed
// on an "AS IS" BASIS, WITHOUT WARRANTIES OR CONDITIONS OF ANY KIND, either
// express or implied. See the License for the specific language governing
// permissions and limitations under the License.

package util

import (
	"errors"
	"io/ioutil"
	"os"
	"path/filepath"
	"strings"
	"testing"

	"github.com/aws/amazon-ecs-agent/agent/ec2"
	"github.com/aws/amazon-ecs-agent/agent/ecs_client/model/ecs"
	"github.com/aws/amazon-ecs-agent/agent/utils"
	"github.com/aws/aws-sdk-go/aws"
	"github.com/aws/aws-sdk-go/aws/session"
	docker "github.com/fsouza/go-dockerclient"
)

const (
	defaultExecDriverPath = "/var/run/docker/execdriver"
	logdir                = "/log"
	datadir               = "/data"
	ExecDriverDir         = "/var/lib/docker/execdriver"
	defaultCgroupPath     = "/cgroup"
	cacheDirectory        = "/var/cache/ecs"
	configDirectory       = "/etc/ecs"
	readOnly              = ":ro"
	dockerEndpoint        = "/var/run/docker.sock"
)

var ECS *ecs.ECS
var Cluster string

func init() {
	var ecsconfig aws.Config
	if region := os.Getenv("AWS_REGION"); region != "" {
		ecsconfig.Region = &region
	}
	if region := os.Getenv("AWS_DEFAULT_REGION"); region != "" {
		ecsconfig.Region = &region
	}
	if ecsconfig.Region == nil {
<<<<<<< HEAD
		ec2MetadataClient := ec2.NewEC2MetadataClient(nil)
		if iid, err := ec2MetadataClient.InstanceIdentityDocument(); err == nil {
=======
		if iid, err := ec2.NewEC2MetadataClient(nil).InstanceIdentityDocument(); err == nil {
>>>>>>> baf952b2
			ecsconfig.Region = &iid.Region
		}
	}
	if envEndpoint := os.Getenv("ECS_BACKEND_HOST"); envEndpoint != "" {
		ecsconfig.Endpoint = &envEndpoint
	}

	ECS = ecs.New(session.New(&ecsconfig))
	Cluster = "ecs-functional-tests"
	if envCluster := os.Getenv("ECS_CLUSTER"); envCluster != "" {
		Cluster = envCluster
	}
	ECS.CreateCluster(&ecs.CreateClusterInput{
		ClusterName: aws.String(Cluster),
	})
}

// RunAgent launches the agent and returns an object which may be used to reference it.
// It will wait until the agent is correctly registered before returning.
// 'version' may be a docker image (e.g. amazon/amazon-ecs-agent:v1.0.0) with
// tag that may be used to run the agent. It defaults to
// 'amazon/amazon-ecs-agent:make', the version created locally by running
// 'make'
func RunAgent(t *testing.T, options *AgentOptions) *TestAgent {
	agent := &TestAgent{t: t}
	agentImage := "amazon/amazon-ecs-agent:make"
	if envImage := os.Getenv("ECS_AGENT_IMAGE"); envImage != "" {
		agentImage = envImage
	}
	agent.Image = agentImage

	dockerClient, err := docker.NewClientFromEnv()
	if err != nil {
		t.Fatal(err)
	}
	agent.DockerClient = dockerClient

	_, err = dockerClient.InspectImage(agentImage)
	if err != nil {
		err = dockerClient.PullImage(docker.PullImageOptions{Repository: agentImage}, docker.AuthConfiguration{})
		if err != nil {
			t.Fatal("Could not launch agent", err)
		}
	}

	tmpdirOverride := os.Getenv("ECS_FTEST_TMP")

	agentTempdir, err := ioutil.TempDir(tmpdirOverride, "ecs_integ_testdata")
	if err != nil {
		t.Fatal("Could not create temp dir for test")
	}
	logdir := filepath.Join(agentTempdir, "log")
	datadir := filepath.Join(agentTempdir, "data")
	os.Mkdir(logdir, 0755)
	os.Mkdir(datadir, 0755)
	agent.TestDir = agentTempdir
	agent.Options = options
	if options == nil {
		agent.Options = &AgentOptions{}
	}
	t.Logf("Created directory %s to store test data in", agentTempdir)

	err = agent.StartAgent()
	if err != nil {
		t.Fatal(err)
	}
	return agent
}

func (agent *TestAgent) StopAgent() error {
	return agent.DockerClient.StopContainer(agent.DockerID, 10)
}

func (agent *TestAgent) StartAgent() error {
	agent.t.Logf("Launching agent with image: %s\n", agent.Image)
	dockerConfig := &docker.Config{
		Image: agent.Image,
		ExposedPorts: map[docker.Port]struct{}{
			"51678/tcp": {},
		},
		Env: []string{
			"ECS_CLUSTER=" + Cluster,
			"ECS_DATADIR=/data",
			"ECS_LOGLEVEL=debug",
			"ECS_LOGFILE=/log/integ_agent.log",
			"ECS_BACKEND_HOST=" + os.Getenv("ECS_BACKEND_HOST"),
			"AWS_ACCESS_KEY_ID=" + os.Getenv("AWS_ACCESS_KEY_ID"),
			"AWS_DEFAULT_REGION=" + *ECS.Config.Region,
			"AWS_SECRET_ACCESS_KEY=" + os.Getenv("AWS_SECRET_ACCESS_KEY"),
			"ECS_ENGINE_TASK_CLEANUP_WAIT_DURATION=" + os.Getenv("ECS_ENGINE_TASK_CLEANUP_WAIT_DURATION"),
		},
		Cmd: strings.Split(os.Getenv("ECS_FTEST_AGENT_ARGS"), " "),
	}

	// Append ECS_INSTANCE_ATTRIBUTES to dockerConfig
	if attr := os.Getenv("ECS_INSTANCE_ATTRIBUTES"); attr != "" {
		dockerConfig.Env = append(dockerConfig.Env, "ECS_INSTANCE_ATTRIBUTES="+attr)
	}

	binds := agent.getBindMounts()

	hostConfig := &docker.HostConfig{
		Binds: binds,
		PortBindings: map[docker.Port][]docker.PortBinding{
			"51678/tcp": {{HostIP: "0.0.0.0"}},
		},
		Links: agent.Options.ContainerLinks,
	}

	if agent.Options != nil {
		// Override the default docker envrionment variable
		for key, value := range agent.Options.ExtraEnvironment {
			envVarExists := false
			for i, str := range dockerConfig.Env {
				if strings.HasPrefix(str, key+"=") {
					dockerConfig.Env[i] = key + "=" + value
					envVarExists = true
					break
				}
			}
			if !envVarExists {
				dockerConfig.Env = append(dockerConfig.Env, key+"="+value)
			}
		}

		for key, value := range agent.Options.PortBindings {
			hostConfig.PortBindings[key] = []docker.PortBinding{{HostIP: value["HostIP"], HostPort: value["HostPort"]}}
			dockerConfig.ExposedPorts[key] = struct{}{}
		}
	}

	agentContainer, err := agent.DockerClient.CreateContainer(docker.CreateContainerOptions{
		Config:     dockerConfig,
		HostConfig: hostConfig,
	})
	if err != nil {
		agent.t.Fatal("Could not create agent container", err)
	}
	agent.DockerID = agentContainer.ID
	agent.t.Logf("Agent started as docker container: %s\n", agentContainer.ID)

	err = agent.DockerClient.StartContainer(agentContainer.ID, nil)
	if err != nil {
		return errors.New("Could not start agent container " + err.Error())
	}

	containerMetadata, err := agent.DockerClient.InspectContainer(agentContainer.ID)
	if err != nil {
		return errors.New("Could not inspect agent container: " + err.Error())
	}
	agent.IntrospectionURL = "http://localhost:" + containerMetadata.NetworkSettings.Ports["51678/tcp"][0].HostPort
	return agent.verifyIntrospectionAPI()
}

// getBindMounts actually constructs volume binds for container's host config
// It also additionally checks for envrionment variables:
// * CGROUP_PATH: the cgroup path
// * EXECDRIVER_PATH: the path of metrics
func (agent *TestAgent) getBindMounts() []string {
	var binds []string
	cgroupPath := utils.DefaultIfBlank(os.Getenv("CGROUP_PATH"), defaultCgroupPath)
	cgroupBind := cgroupPath + ":" + cgroupPath + readOnly
	binds = append(binds, cgroupBind)

	execdriverPath := utils.DefaultIfBlank(os.Getenv("EXECDRIVER_PATH"), defaultExecDriverPath)
	execdriverBind := execdriverPath + ":" + ExecDriverDir + readOnly
	binds = append(binds, execdriverBind)

	hostLogDir := filepath.Join(agent.TestDir, "log")
	hostDataDir := filepath.Join(agent.TestDir, "data")
	hostConfigDir := filepath.Join(agent.TestDir, "config")
	hostCacheDir := filepath.Join(agent.TestDir, "cache")
	agent.Logdir = hostLogDir

	binds = append(binds, hostLogDir+":"+logdir)
	binds = append(binds, hostDataDir+":"+datadir)
	binds = append(binds, dockerEndpoint+":"+dockerEndpoint)
	binds = append(binds, hostConfigDir+":"+configDirectory)
	binds = append(binds, hostCacheDir+":"+cacheDirectory)

	return binds
}

func (agent *TestAgent) Cleanup() {
	agent.platformIndependentCleanup()
}<|MERGE_RESOLUTION|>--- conflicted
+++ resolved
@@ -55,12 +55,7 @@
 		ecsconfig.Region = &region
 	}
 	if ecsconfig.Region == nil {
-<<<<<<< HEAD
-		ec2MetadataClient := ec2.NewEC2MetadataClient(nil)
-		if iid, err := ec2MetadataClient.InstanceIdentityDocument(); err == nil {
-=======
 		if iid, err := ec2.NewEC2MetadataClient(nil).InstanceIdentityDocument(); err == nil {
->>>>>>> baf952b2
 			ecsconfig.Region = &iid.Region
 		}
 	}
