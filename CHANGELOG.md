--- conflicted
+++ resolved
@@ -1,14 +1,12 @@
 # Changelog
 
-<<<<<<< HEAD
 ## 1.20.0-dev
 * Feature - Add support for Docker volume plugins
 * Enhancement - Replace the empty container with Docker local volume
 * Enhancement - Deprecate support for Docker version older than 1.9.0 [#1477](https://github.com/aws/amazon-ecs-agent/pull/1477)
-=======
+
 ## 1.19.1
 * Bug - Fixed a bug where responses of introspection API break backward compatibility [#1473](https://github.com/aws/amazon-ecs-agent/pull/1473)
->>>>>>> 13a0fabe
 
 ## 1.19.0
 * Feature - Private registry can be authenticated through task definition using AWS Secrets Manager [#1427](https://github.com/aws/amazon-ecs-agent/pull/1427)
