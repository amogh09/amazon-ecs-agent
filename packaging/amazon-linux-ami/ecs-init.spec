# Copyright 2014-2018 Amazon.com, Inc. or its affiliates. All Rights Reserved.
#
# Licensed under the Apache License, Version 2.0 (the
# "License"). You may not use this file except in compliance
# with the License. A copy of the License is located at
#
#     http://aws.amazon.com/apache2.0/
#
# or in the "license" file accompanying this file. This file is
# distributed on an "AS IS" BASIS, WITHOUT WARRANTIES OR
# CONDITIONS OF ANY KIND, either express or implied. See the
# License for the specific language governing permissions and
# limitations under the License.

%if 0%{?amzn} >= 2
%bcond_without systemd # with
%else
%bcond_with systemd # without
%global running_semaphore %{_localstatedir}/run/ecs-init.was-running
%endif
%global _cachedir %{_localstatedir}/cache
%global bundled_agent_version %{version}

Name:           ecs-init
<<<<<<< HEAD
Version:        1.18.0
Release:        1%{?dist}
Group:          System Environment/Base
Vendor:         Amazon.com
=======
Version:        1.17.3
Release:        2%{?dist}
>>>>>>> 0c6717b5
License:        Apache 2.0
Summary:        Amazon Elastic Container Service initialization application
ExclusiveArch:  x86_64

Source0:        sources.tgz
Source1:        ecs.conf
Source2:        https://s3.amazonaws.com/amazon-ecs-agent/ecs-agent-v%{bundled_agent_version}.tar
Source3:        ecs.service

BuildRequires:  golang >= 1.7
%if %{with systemd}
BuildRequires:  systemd
Requires:       systemd
%else
Requires:       upstart
%endif
Requires:       iptables
Requires:       docker >= 17.06.2ce
Requires:       procps
Requires:       dhclient

# The following 'Provides' lists the vendored dependencies bundled in
# and used to produce the ecs-init package. As dependencies are added
# or removed, this list should also be updated accordingly.
#
# You can use this to generate a list of the appropriate Provides
# statements by reading out the vendor directory:
#
# find ../../ecs-init/vendor -name \*.go -exec dirname {} \; | sort | uniq | sed 's,^.*ecs-init/vendor/,,; s/^/bundled(golang(/; s/$/))/;' | sed 's/^/Provides:\t/' | expand -
Provides:       bundled(golang(github.com/aws/aws-sdk-go/aws))
Provides:       bundled(golang(github.com/aws/aws-sdk-go/aws/awserr))
Provides:       bundled(golang(github.com/aws/aws-sdk-go/aws/awsutil))
Provides:       bundled(golang(github.com/aws/aws-sdk-go/aws/client))
Provides:       bundled(golang(github.com/aws/aws-sdk-go/aws/client/metadata))
Provides:       bundled(golang(github.com/aws/aws-sdk-go/aws/corehandlers))
Provides:       bundled(golang(github.com/aws/aws-sdk-go/aws/credentials))
Provides:       bundled(golang(github.com/aws/aws-sdk-go/aws/credentials/ec2rolecreds))
Provides:       bundled(golang(github.com/aws/aws-sdk-go/aws/credentials/endpointcreds))
Provides:       bundled(golang(github.com/aws/aws-sdk-go/aws/credentials/stscreds))
Provides:       bundled(golang(github.com/aws/aws-sdk-go/aws/defaults))
Provides:       bundled(golang(github.com/aws/aws-sdk-go/aws/ec2metadata))
Provides:       bundled(golang(github.com/aws/aws-sdk-go/aws/endpoints))
Provides:       bundled(golang(github.com/aws/aws-sdk-go/aws/request))
Provides:       bundled(golang(github.com/aws/aws-sdk-go/aws/session))
Provides:       bundled(golang(github.com/aws/aws-sdk-go/aws/signer/v4))
Provides:       bundled(golang(github.com/aws/aws-sdk-go/internal/sdkio))
Provides:       bundled(golang(github.com/aws/aws-sdk-go/internal/sdkrand))
Provides:       bundled(golang(github.com/aws/aws-sdk-go/internal/shareddefaults))
Provides:       bundled(golang(github.com/aws/aws-sdk-go/private/protocol))
Provides:       bundled(golang(github.com/aws/aws-sdk-go/private/protocol/query))
Provides:       bundled(golang(github.com/aws/aws-sdk-go/private/protocol/query/queryutil))
Provides:       bundled(golang(github.com/aws/aws-sdk-go/private/protocol/rest))
Provides:       bundled(golang(github.com/aws/aws-sdk-go/private/protocol/restxml))
Provides:       bundled(golang(github.com/aws/aws-sdk-go/private/protocol/xml/xmlutil))
Provides:       bundled(golang(github.com/aws/aws-sdk-go/service/s3))
Provides:       bundled(golang(github.com/aws/aws-sdk-go/service/s3/s3iface))
Provides:       bundled(golang(github.com/aws/aws-sdk-go/service/s3/s3manager))
Provides:       bundled(golang(github.com/aws/aws-sdk-go/service/sts))
Provides:       bundled(golang(github.com/Azure/go-ansiterm))
Provides:       bundled(golang(github.com/Azure/go-ansiterm/winterm))
Provides:       bundled(golang(github.com/cihub/seelog))
Provides:       bundled(golang(github.com/cihub/seelog/archive))
Provides:       bundled(golang(github.com/cihub/seelog/archive/gzip))
Provides:       bundled(golang(github.com/cihub/seelog/archive/tar))
Provides:       bundled(golang(github.com/cihub/seelog/archive/zip))
Provides:       bundled(golang(github.com/docker/docker/api/types))
Provides:       bundled(golang(github.com/docker/docker/api/types/blkiodev))
Provides:       bundled(golang(github.com/docker/docker/api/types/container))
Provides:       bundled(golang(github.com/docker/docker/api/types/filters))
Provides:       bundled(golang(github.com/docker/docker/api/types/mount))
Provides:       bundled(golang(github.com/docker/docker/api/types/network))
Provides:       bundled(golang(github.com/docker/docker/api/types/registry))
Provides:       bundled(golang(github.com/docker/docker/api/types/strslice))
Provides:       bundled(golang(github.com/docker/docker/api/types/swarm))
Provides:       bundled(golang(github.com/docker/docker/api/types/versions))
Provides:       bundled(golang(github.com/docker/docker/opts))
Provides:       bundled(golang(github.com/docker/docker/pkg/archive))
Provides:       bundled(golang(github.com/docker/docker/pkg/fileutils))
Provides:       bundled(golang(github.com/docker/docker/pkg/homedir))
Provides:       bundled(golang(github.com/docker/docker/pkg/idtools))
Provides:       bundled(golang(github.com/docker/docker/pkg/ioutils))
Provides:       bundled(golang(github.com/docker/docker/pkg/jsonlog))
Provides:       bundled(golang(github.com/docker/docker/pkg/jsonmessage))
Provides:       bundled(golang(github.com/docker/docker/pkg/longpath))
Provides:       bundled(golang(github.com/docker/docker/pkg/mount))
Provides:       bundled(golang(github.com/docker/docker/pkg/pools))
Provides:       bundled(golang(github.com/docker/docker/pkg/promise))
Provides:       bundled(golang(github.com/docker/docker/pkg/stdcopy))
Provides:       bundled(golang(github.com/docker/docker/pkg/system))
Provides:       bundled(golang(github.com/docker/docker/pkg/term))
Provides:       bundled(golang(github.com/docker/docker/pkg/term/windows))
Provides:       bundled(golang(github.com/docker/go-connections/nat))
Provides:       bundled(golang(github.com/docker/go-units))
Provides:       bundled(golang(github.com/fsouza/go-dockerclient))
Provides:       bundled(golang(github.com/go-ini/ini))
Provides:       bundled(golang(github.com/golang/mock/gomock))
Provides:       bundled(golang(github.com/jmespath/go-jmespath))
Provides:       bundled(golang(github.com/Microsoft/go-winio))
Provides:       bundled(golang(github.com/Nvveen/Gotty))
Provides:       bundled(golang(github.com/opencontainers/go-digest))
Provides:       bundled(golang(github.com/opencontainers/image-spec/specs-go))
Provides:       bundled(golang(github.com/opencontainers/image-spec/specs-go/v1))
Provides:       bundled(golang(github.com/opencontainers/runc/libcontainer/system))
Provides:       bundled(golang(github.com/opencontainers/runc/libcontainer/user))
Provides:       bundled(golang(github.com/pkg/errors))
Provides:       bundled(golang(github.com/Sirupsen/logrus))
Provides:       bundled(golang(golang.org/x/net/context))
Provides:       bundled(golang(golang.org/x/net/context/ctxhttp))
Provides:       bundled(golang(golang.org/x/sys/unix))
Provides:       bundled(golang(golang.org/x/sys/windows))

%description
ecs-init is a service which may be run to register an EC2 instance as an Amazon
ECS Container Instance.

%prep
%setup -c

%build
./scripts/gobuild.sh

%install
install -D amazon-ecs-init %{buildroot}%{_libexecdir}/amazon-ecs-init
install -D scripts/amazon-ecs-init.1 %{buildroot}%{_mandir}/man1/amazon-ecs-init.1

mkdir -p %{buildroot}%{_sysconfdir}/ecs
touch %{buildroot}%{_sysconfdir}/ecs/ecs.config
touch %{buildroot}%{_sysconfdir}/ecs/ecs.config.json

install -D %{SOURCE2} %{buildroot}%{_cachedir}/ecs/ecs-agent-v%{bundled_agent_version}.tar
# Configure ecs-init to reload the bundled ECS Agent image.
mkdir -p %{buildroot}%{_cachedir}/ecs
echo 2 > %{buildroot}%{_cachedir}/ecs/state

mkdir -p %{buildroot}%{_sharedstatedir}/ecs/{data,dhclient}

%if %{with systemd}
install -D %{SOURCE3} $RPM_BUILD_ROOT/%{_unitdir}/ecs.service
%else
install -D %{SOURCE1} %{buildroot}%{_sysconfdir}/init/ecs.conf
%endif

%files
%{_libexecdir}/amazon-ecs-init
%{_mandir}/man1/amazon-ecs-init.1*
%config(noreplace) %ghost %{_sysconfdir}/ecs/ecs.config
%config(noreplace) %ghost %{_sysconfdir}/ecs/ecs.config.json
%ghost %{_cachedir}/ecs/ecs-agent.tar
%{_cachedir}/ecs/ecs-agent-v%{bundled_agent_version}.tar
%{_cachedir}/ecs/state
%dir %{_sharedstatedir}/ecs/data
%ghost %{_sharedstatedir}/ecs/dhclient

%if %{with systemd}
%{_unitdir}/ecs.service
%else
%{_sysconfdir}/init/ecs.conf
%endif

%if %{with systemd}
%post
# Symlink the bundled ECS Agent at loadable path.
ln -sf ecs-agent-v%{bundled_agent_version}.tar %{_cachedir}/ecs/ecs-agent.tar
%systemd_post ecs

%postun
%systemd_postun
%else
%triggerun -- docker
# record whether or not our service was running when docker is upgraded
ecs_status=$(/sbin/status ecs 2>/dev/null || :)
if grep -qF "start/" <<< "${ecs_status}"; then
	/sbin/stop ecs >/dev/null 2>&1 || :
	if [ "$1" -ge 1 ]; then
		# write semaphore if this package is still installed
		touch %{running_semaphore} >/dev/null 2>&1 || :
	fi
fi

%triggerpostun -- docker
# ensures that ecs-init is restarted after docker or ecs-init is upgraded
if [ "$1" -ge 1 ] && [ -e %{running_semaphore} ]; then
	/sbin/start ecs >/dev/null 2>&1 || :
	rm %{running_semaphore} >/dev/null 2>&1 ||:
fi

%postun
# record whether or not our service was running when ecs-init is upgraded
ecs_status=$(/sbin/status ecs 2>/dev/null || :)
if grep -qF "start/" <<< "${ecs_status}"; then
	/sbin/stop ecs >/dev/null 2>&1 || :
	if [ "$1" -ge 1 ]; then
		# write semaphore if this package is upgraded
		touch %{running_semaphore} >/dev/null 2>&1 || :
	fi
fi
# remove semaphore if this package is erased
if [ "$1" -eq 0 ]; then
	rm %{running_semaphore} >/dev/null 2>&1 || :
fi

%triggerun -- ecs-init <= 1.0-3
# handle old ecs-init package that does not properly stop
ecs_status=$(/sbin/status ecs 2>/dev/null || :)
if grep -qF "start/" <<< "${ecs_status}"; then
	/sbin/stop ecs >/dev/null 2>&1 || :
	touch %{running_semaphore} >/dev/null 2>&1 || :
fi

%posttrans
# ensure that we restart after the transaction
if [ -e %{running_semaphore} ]; then
	/sbin/start ecs >/dev/null 2>&1 || :
	rm %{running_semaphore} >/dev/null 2>&1 || :
fi
%endif

%changelog
<<<<<<< HEAD
* Fri May 04 2018 Haikuo Liu <haikuo@amazon.com> - 1.18.0-1
- Cache Agent vesion 1.18.0
- Add support for regional buckets
- Bundle ECS Agent tarball in package
- Download agent based on the partition
- Mount Docker plugin files dir
=======
* Wed May 23 2018 iliana weller <iweller@amazon.com> - 1.17.3-2
- Spec file cleanups
- Enable builds for both AL1 and AL2

>>>>>>> 0c6717b5
* Fri Mar 30 2018 Justin Haynes <jushay@amazon.com> - 1.17.3-1
- Cache Agent vesion 1.17.3
- Use s3client instead of httpclient when downloading

* Mon Mar 05 2018 Jacob Vallejo <jakeev@amazon.com> - 1.17.2-1
- Cache Agent vesion 1.17.2

* Mon Feb 19 2018 Justin Haynes <jushay@amazon.com> - 1.17.1-1
- Cache Agent vesion 1.17.1

* Mon Feb 05 2018 Justin Haynes <jushay@amazon.com> - 1.17.0-2
- Cache Agent vesion 1.17.0

* Tue Jan 16 2018 Derek Petersen <petderek@amazon.com> - 1.16.2-1
- Cache Agent version 1.16.2
- Add GovCloud endpoint

* Wed Jan 03 2018 Noah Meyerhans <nmeyerha@amazon.com> - 1.16.1-1
- Cache Agent version 1.16.1
- Improve startup behavior when docker socket does not yet exist

* Tue Nov 21 2017 Noah Meyerhans <nmeyerha@amazon.com> - 1.16.0-1
- Cache Agent vesion 1.16.0

* Thu Nov 16 2017 Noah Meyerhans <nmeyerha@amazon.com> - 1.15.2-2
- Correct the agent 1.15.2 filename

* Tue Nov 14 2017 Noah Meyerhans <nmeyerha@amazon.com> - 1.15.2-1
- Cache Agent version 1.15.2

* Mon Nov  6 2017 Jacob Vallejo <jakeev@amazon.com> - 1.15.1-1
- Cache Agent version 1.15.1

* Mon Oct 30 2017 Justin Haynes <jushay@amazon.com> - 1.15.0-4
- Cache Agent version 1.15.0
- Add 'none' logging driver to ECS agent's config

* Fri Sep 29 2017 Justin Haynes <jushay@amazon.com> - 1.14.5-1
- Cache Agent version 1.14.5

* Tue Aug 22 2017 Justin Haynes <jushay@amazon.com> - 1.14.4-1
- Cache Agent version 1.14.4
- Add support for Docker 17.03.2ce

* Fri Jun 9 2017 Adnan Khan <adnkha@amazon.com> - 1.14.3-1
- Cache Agent version 1.14.3

* Thu Jun 1 2017 Adnan Khan <adnkha@amazon.com> - 1.14.2-2
- Cache Agent version 1.14.2
- Add functionality for running agent with userns=host when Docker has userns-remap enabled
- Add support for Docker 17.03.1ce

* Mon Mar 6 2017 Adnan Khan <adnkha@amazon.com> - 1.14.1-1
- Cache Agent version 1.14.1

* Wed Jan 25 2017 Anirudh Aithal <aithal@amazon.com> - 1.14.0-2
- Add retry-backoff for pinging the Docker socket when creating the Docker client

* Mon Jan 16 2017 Derek Petersen <petderek@amazon.com> - 1.14.0-1
- Cache Agent version 1.14.0

* Fri Jan  6 2017 Noah Meyerhans <nmeyerha@amazon.com> - 1.13.1-2
- Update Requires to indicate support for docker <= 1.12.6

* Mon Nov 14 2016 Peng Yin <penyin@amazon.com> - 1.13.1-1
- Cache Agent version 1.13.1

* Tue Sep 27 2016 Noah Meyerhans <nmeyerha@amazon.com> - 1.13.0-1
- Cache Agent version 1.13.0

* Tue Sep 13 2016 Anirudh Aithal <aithal@amazon.com> - 1.12.2-1
- Cache Agent version 1.12.2

* Wed Aug 17 2016 Peng Yin <penyin@amazon.com> - 1.12.1-1
- Cache Agent version 1.12.1

* Wed Aug 10 2016 Anirudh Aithal <aithal@amazon.com> - 1.12.0-1
- Cache Agent version 1.12.0
- Add netfilter rules to support host network reaching credentials proxy

* Wed Aug 3 2016 Samuel Karp <skarp@amazon.com> - 1.11.1-1
- Cache Agent version 1.11.1

* Tue Jul 5 2016 Samuel Karp <skarp@amazon.com> - 1.11.0-1
- Cache Agent version 1.11.0
- Add support for Docker 1.11.2
- Modify iptables and netfilter to support credentials proxy
- Eliminate requirement that /tmp and /var/cache be on the same filesystem
- Start agent with host network mode

* Mon May 23 2016 Peng Yin <penyin@amazon.com> - 1.10.0-1
- Cache Agent version 1.10.0
- Add support for Docker 1.11.1

* Tue Apr 26 2016 Peng Yin <penyin@amazon.com> - 1.9.0-1
- Cache Agent version 1.9.0
- Make awslogs driver available by default

* Thu Mar 24 2016 Juan Rhenals <rhenalsj@amazon.com> - 1.8.2-1
- Cache Agent version 1.8.2

* Mon Feb 29 2016 Juan Rhenals <rhenalsj@amazon.com> - 1.8.1-1
- Cache Agent version 1.8.1

* Wed Feb 10 2016 Juan Rhenals <rhenalsj@amazon.com> - 1.8.0-1
- Cache Agent version 1.8.0

* Fri Jan 8 2016 Samuel Karp <skarp@amazon.com> - 1.7.1-1
- Cache Agent version 1.7.1

* Tue Dec 8 2015 Samuel Karp <skarp@amazon.com> - 1.7.0-1
- Cache Agent version 1.7.0
- Add support for Docker 1.9.1

* Wed Oct 21 2015 Samuel Karp <skarp@amazon.com> - 1.6.0-1
- Cache Agent version 1.6.0
- Updated source dependencies

* Wed Sep 23 2015 Samuel Karp <skarp@amazon.com> - 1.5.0-1
- Cache Agent version 1.5.0
- Improved merge strategy for user-supplied environment variables
- Add default supported logging drivers

* Wed Aug 26 2015 Samuel Karp <skarp@amazon.com> - 1.4.0-2
- Add support for Docker 1.7.1

* Tue Aug 11 2015 Samuel Karp <skarp@amazon.com> - 1.4.0-1
- Cache Agent version 1.4.0

* Thu Jul 30 2015 Samuel Karp <skarp@amazon.com> - 1.3.1-1
- Cache Agent version 1.3.1
- Read Docker endpoint from environment variable DOCKER_HOST if present

* Thu Jul 2 2015 Samuel Karp <skarp@amazon.com> - 1.3.0-1
- Cache Agent version 1.3.0

* Fri Jun 19 2015 Euan Kemp <euank@amazon.com> - 1.2.1-2
- Cache Agent version 1.2.1

* Tue Jun 2 2015 Samuel Karp <skarp@amazon.com> - 1.2.0-1
- Update versioning scheme to match Agent version
- Cache Agent version 1.2.0
- Mount cgroup and execdriver directories for Telemetry feature

* Mon Jun 1 2015 Samuel Karp <skarp@amazon.com> - 1.0-5
- Add support for Docker 1.6.2

* Mon May 11 2015 Samuel Karp <skarp@amazon.com> - 1.0-4
- Properly restart if the ecs-init package is upgraded in isolation

* Wed May 6 2015 Samuel Karp <skarp@amazon.com> - 1.0-3
- Restart on upgrade if already running

* Tue May 5 2015 Samuel Karp <skarp@amazon.com> - 1.0-2
- Cache Agent version 1.1.0
- Add support for Docker 1.6.0
- Force cache load on install/upgrade
- Add man page

* Thu Mar 26 2015 Samuel Karp <skarp@amazon.com> - 1.0-1
- Re-start Agent on non-terminal exit codes
- Enable Agent self-updates
- Cache Agent version 1.0.0
- Added rollback to cached Agent version for failed updates

* Mon Mar 16 2015 Samuel Karp <skarp@amazon.com> - 0.3-0
- Migrate to statically-compiled Go binary

* Tue Feb 17 2015 Eric Nordlund <ericn@amazon.com> - 0.2-3
- Test for existing container agent and force remove it

* Thu Jan 15 2015 Samuel Karp <skarp@amazon.com> - 0.2-2
- Mount data directory for state persistence
- Enable JSON-based configuration

* Mon Dec 15 2014 Samuel Karp <skarp@amazon.com> - 0.2-1
- Naive update functionality

* Thu Dec 11 2014 Samuel Karp <skarp@amazon.com> - 0.2-0
- Initial version<|MERGE_RESOLUTION|>--- conflicted
+++ resolved
@@ -22,15 +22,8 @@
 %global bundled_agent_version %{version}
 
 Name:           ecs-init
-<<<<<<< HEAD
 Version:        1.18.0
-Release:        1%{?dist}
-Group:          System Environment/Base
-Vendor:         Amazon.com
-=======
-Version:        1.17.3
 Release:        2%{?dist}
->>>>>>> 0c6717b5
 License:        Apache 2.0
 Summary:        Amazon Elastic Container Service initialization application
 ExclusiveArch:  x86_64
@@ -249,19 +242,17 @@
 %endif
 
 %changelog
-<<<<<<< HEAD
+* Wed May 23 2018 iliana weller <iweller@amazon.com> - 1.18.0-2
+- Spec file cleanups
+- Enable builds for both AL1 and AL2
+
 * Fri May 04 2018 Haikuo Liu <haikuo@amazon.com> - 1.18.0-1
 - Cache Agent vesion 1.18.0
 - Add support for regional buckets
 - Bundle ECS Agent tarball in package
 - Download agent based on the partition
 - Mount Docker plugin files dir
-=======
-* Wed May 23 2018 iliana weller <iweller@amazon.com> - 1.17.3-2
-- Spec file cleanups
-- Enable builds for both AL1 and AL2
-
->>>>>>> 0c6717b5
+
 * Fri Mar 30 2018 Justin Haynes <jushay@amazon.com> - 1.17.3-1
 - Cache Agent vesion 1.17.3
 - Use s3client instead of httpclient when downloading
